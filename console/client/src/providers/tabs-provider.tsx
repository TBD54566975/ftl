import React from 'react'

export const TabType = {
  Timeline: 'timeline',
  Verb: 'verb',
} as const

export type Tab = {
  id: string
  label: string
  type: (typeof TabType)[keyof typeof TabType]
}

export const TabSearchParams = {
  id: 'tab-id',
  type: 'tab-type',
} as const

export const timelineTab = {
  id: 'timeline',
  label: 'Timeline',
  type: TabType.Timeline,
}

export type ActiveTab = {
  id: string;
  type: string;
} | undefined

type TabsContextType = {
<<<<<<< HEAD
  tabs: Tab[];
  activeTab?: ActiveTab;
  setTabs: React.Dispatch<React.SetStateAction<Tab[]>>;
  setActiveTab: React.Dispatch<React.SetStateAction<ActiveTab>>;
=======
  tabs: Tab[]
  activeTab?: number
  setTabs: React.Dispatch<React.SetStateAction<Tab[]>>
  setActiveTab: React.Dispatch<React.SetStateAction<number>>
>>>>>>> 9aa972fb
}

export const TabsContext = React.createContext<TabsContextType>({
  tabs: [],
<<<<<<< HEAD
  activeTab: undefined,
  setTabs: () => { },
  setActiveTab:  () => {},
})

export const TabsProvider = (props: React.PropsWithChildren) => {
  const [ tabs, setTabs ] = React.useState<Tab[]>([ timelineTab ])
  const [ activeTab, setActiveTab ] = React.useState<{id: string, type: string} | undefined>()

  return <TabsContext.Provider value={{ tabs, setTabs, activeTab, setActiveTab }}>{props.children}</TabsContext.Provider>
=======
  activeTab: 0,
  setTabs: () => {},
  setActiveTab: () => {},
})

export const TabsProvider = (props: React.PropsWithChildren) => {
  const [tabs, setTabs] = React.useState<Tab[]>([timelineTab])
  const [activeTab, setActiveTab] = React.useState<number>(0)

  return (
    <TabsContext.Provider value={{tabs, setTabs, activeTab, setActiveTab}}>
      {props.children}
    </TabsContext.Provider>
  )
>>>>>>> 9aa972fb
}<|MERGE_RESOLUTION|>--- conflicted
+++ resolved
@@ -22,52 +22,36 @@
   type: TabType.Timeline,
 }
 
-export type ActiveTab = {
-  id: string;
-  type: string;
-} | undefined
+export type ActiveTab =
+  | {
+      id: string
+      type: string
+    }
+  | undefined
 
 type TabsContextType = {
-<<<<<<< HEAD
-  tabs: Tab[];
-  activeTab?: ActiveTab;
-  setTabs: React.Dispatch<React.SetStateAction<Tab[]>>;
-  setActiveTab: React.Dispatch<React.SetStateAction<ActiveTab>>;
-=======
   tabs: Tab[]
-  activeTab?: number
+  activeTab?: ActiveTab
   setTabs: React.Dispatch<React.SetStateAction<Tab[]>>
-  setActiveTab: React.Dispatch<React.SetStateAction<number>>
->>>>>>> 9aa972fb
+  setActiveTab: React.Dispatch<React.SetStateAction<ActiveTab>>
 }
 
 export const TabsContext = React.createContext<TabsContextType>({
   tabs: [],
-<<<<<<< HEAD
   activeTab: undefined,
-  setTabs: () => { },
-  setActiveTab:  () => {},
-})
-
-export const TabsProvider = (props: React.PropsWithChildren) => {
-  const [ tabs, setTabs ] = React.useState<Tab[]>([ timelineTab ])
-  const [ activeTab, setActiveTab ] = React.useState<{id: string, type: string} | undefined>()
-
-  return <TabsContext.Provider value={{ tabs, setTabs, activeTab, setActiveTab }}>{props.children}</TabsContext.Provider>
-=======
-  activeTab: 0,
   setTabs: () => {},
   setActiveTab: () => {},
 })
 
 export const TabsProvider = (props: React.PropsWithChildren) => {
   const [tabs, setTabs] = React.useState<Tab[]>([timelineTab])
-  const [activeTab, setActiveTab] = React.useState<number>(0)
+  const [activeTab, setActiveTab] = React.useState<
+    {id: string; type: string} | undefined
+  >()
 
   return (
     <TabsContext.Provider value={{tabs, setTabs, activeTab, setActiveTab}}>
       {props.children}
     </TabsContext.Provider>
   )
->>>>>>> 9aa972fb
 }