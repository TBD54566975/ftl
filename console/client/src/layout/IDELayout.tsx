import { XMarkIcon } from '@heroicons/react/24/outline'
import React from 'react'
import { ModuleDetails } from '../features/modules/ModuleDetails'
import { ModulesList } from '../features/modules/ModulesList'
import { Timeline } from '../features/timeline/Timeline'
import { VerbTab } from '../features/verbs/VerbTab'
import { SelectedModuleContext } from '../providers/selected-module-provider'
import { TabsContext, TabSearchParams, TabType } from '../providers/tabs-provider'
import { headerColor, headerTextColor, panelColor } from '../utils/style.utils'
import { SidePanel } from './SidePanel'
import { RequestModal } from '../features/requests/RequestsModal'
import { useSearchParams, useNavigate , useLocation } from 'react-router-dom'
import { Tab } from '@headlessui/react'

const selectedTabStyle = `${headerTextColor} ${headerColor}`
const unselectedTabStyle = `text-gray-300 bg-slate-100 dark:bg-slate-600`

export function IDELayout() {
  const { selectedModule } = React.useContext(SelectedModuleContext)
  const { tabs,activeTab, setActiveTab, setTabs } = React.useContext(TabsContext)
  const navigate = useNavigate()
  const location = useLocation()
  const [ searchParams ] = useSearchParams()
  
 
  const handleCloseTab = id => {
    if (activeTab === id && tabs.length > 1) {
      // Set the next available tab as active, if the current active tab is being closed
      const index = tabs.findIndex(tab => tab.id === id)
      setActiveTab(index - 1 )
      searchParams.delete(TabSearchParams.active)
    }
    setTabs(tabs.filter(tab => tab.id !== id))
    navigate({ ...location, search: searchParams.toString() })
  }

  const handleChangeTab = (index: number) => {
    setActiveTab(index)
    index > 0 && tabs.length > 1
      ? searchParams.set(TabSearchParams.active, tabs[index].id)
      : searchParams.delete(TabSearchParams.active)
    navigate({ ...location, search: searchParams.toString() })
  }

  // Handle opening the correct tab on load
  React.useEffect(() => {
    const id = searchParams.get(TabSearchParams.active)
    if(!id) {
      setActiveTab(0)
      return
    }
    const index = tabs.findIndex(tab => tab.id === id)
    if(index >= 0) {
      setActiveTab(index)
      return
    }
    const [ _, label ] = id.split('.')
    const newTab = {
      id,
      label,
      type: TabType.Verb,
    }
    const nextTabs = [ ...tabs, newTab ]
    setTabs(nextTabs)
    setActiveTab(nextTabs.length - 1)
  })

  return (
    <>
      {/* Main Content */}
      <div className='flex flex-grow overflow-hidden'>

        {/* Left Column */}
        <div className='flex flex-col w-1/4 h-full overflow-hidden'>
          {/* Upper Section */}
          <div className={`flex-1 flex flex-col h-1/3 ${panelColor} ml-2 mt-2 rounded`}>
            <div className={`px-4 py-2 rounded-t ${headerTextColor} ${headerColor}`}>Modules</div>
            <div className='flex-1 p-4 overflow-y-auto'>
              <ModulesList />
            </div>
          </div>

          {/* Lower Section */}
          <div className={`flex-1 flex flex-col ${panelColor} ml-2 mt-2 mb-2 rounded`}>
            <div className={`px-4 py-2 rounded-t ${headerTextColor} ${headerColor}`}>Details</div>
            <div className='flex-1 p-4 overflow-y-auto'>
              <ModuleDetails />
            </div>
          </div>
        </div>

        <div className={`flex-1 flex flex-col m-2 rounded`}>
          <Tab.Group
            selectedIndex={activeTab}
            onChange={handleChangeTab}
          >
            <div >
              <Tab.List className={`flex items-center rounded-t ${headerTextColor}`}>
                {tabs.map(({ label, id }, i) => {
                  return (<Tab
                    key={id}
                    className='flex items-center mr-2 relative'
                    as='span'
                  >
<<<<<<< HEAD
                    <span
                      className={`px-4 py-2 rounded-t ${id !== 'timeline' ? 'pr-8' : ''} ${activeTab === i ? `${selectedTabStyle}` : `${unselectedTabStyle}`}`}
                    >
                      {label}
                    </span>
                    {i !== 0 && (<button
                      onClick={e => {
                        e.stopPropagation()
                        handleCloseTab(id)
                        searchParams.get(TabSearchParams.active) === id && searchParams.delete(TabSearchParams.active)
                        navigate({ ...location, search: searchParams.toString() })
                      }}
                      className='absolute right-0 mr-2 text-gray-400 hover:text-white'
                    >
                      <XMarkIcon className={`h-5 w-5`} />
                    </button>)}
                  </Tab>
                  )
                })}
              </Tab.List>
              <div className='flex-grow'></div>
            </div>
            <div className={`flex-1 p-4 overflow-y-scroll ${panelColor}`}>
              <Tab.Panels>
                {tabs.map(({ id }, i) => {
                  const detail = searchParams.get('detail')
                  return i === 0
                    ? <Tab.Panel key={id}><Timeline detail={detail} /></Tab.Panel>
                    : <Tab.Panel key={id}><VerbTab id={id} /></Tab.Panel>
                })}
              </Tab.Panels>
            </div>
          </Tab.Group>
=======
                    <XMarkIcon className={`h-5 w-5`} />
                  </button>
                )}
              </div>
            ))}
            <div className='flex-grow'></div>
          </div>

          <div className={`flex-1 overflow-y-scroll ${panelColor}`}>
            {activeTab?.type === TabType.Timeline && <Timeline />}
            {activeTab?.type === TabType.Verb && <VerbTab module={selectedModule} verb={activeTab.verb} />}
          </div>
>>>>>>> 6963dcf1
        </div>
        <SidePanel />
        <RequestModal />
      </div>
    </>
  )
}

<|MERGE_RESOLUTION|>--- conflicted
+++ resolved
@@ -4,7 +4,6 @@
 import { ModulesList } from '../features/modules/ModulesList'
 import { Timeline } from '../features/timeline/Timeline'
 import { VerbTab } from '../features/verbs/VerbTab'
-import { SelectedModuleContext } from '../providers/selected-module-provider'
 import { TabsContext, TabSearchParams, TabType } from '../providers/tabs-provider'
 import { headerColor, headerTextColor, panelColor } from '../utils/style.utils'
 import { SidePanel } from './SidePanel'
@@ -16,7 +15,6 @@
 const unselectedTabStyle = `text-gray-300 bg-slate-100 dark:bg-slate-600`
 
 export function IDELayout() {
-  const { selectedModule } = React.useContext(SelectedModuleContext)
   const { tabs,activeTab, setActiveTab, setTabs } = React.useContext(TabsContext)
   const navigate = useNavigate()
   const location = useLocation()
@@ -51,7 +49,7 @@
     }
     const index = tabs.findIndex(tab => tab.id === id)
     if(index >= 0) {
-      setActiveTab(index)
+      setActiveTab(activeTab  ?? index)
       return
     }
     const [ _, label ] = id.split('.')
@@ -63,7 +61,7 @@
     const nextTabs = [ ...tabs, newTab ]
     setTabs(nextTabs)
     setActiveTab(nextTabs.length - 1)
-  })
+  }, [ ])
 
   return (
     <>
@@ -102,7 +100,6 @@
                     className='flex items-center mr-2 relative'
                     as='span'
                   >
-<<<<<<< HEAD
                     <span
                       className={`px-4 py-2 rounded-t ${id !== 'timeline' ? 'pr-8' : ''} ${activeTab === i ? `${selectedTabStyle}` : `${unselectedTabStyle}`}`}
                     >
@@ -128,28 +125,13 @@
             <div className={`flex-1 p-4 overflow-y-scroll ${panelColor}`}>
               <Tab.Panels>
                 {tabs.map(({ id }, i) => {
-                  const detail = searchParams.get('detail')
                   return i === 0
-                    ? <Tab.Panel key={id}><Timeline detail={detail} /></Tab.Panel>
+                    ? <Tab.Panel key={id}><Timeline /></Tab.Panel>
                     : <Tab.Panel key={id}><VerbTab id={id} /></Tab.Panel>
                 })}
               </Tab.Panels>
             </div>
           </Tab.Group>
-=======
-                    <XMarkIcon className={`h-5 w-5`} />
-                  </button>
-                )}
-              </div>
-            ))}
-            <div className='flex-grow'></div>
-          </div>
-
-          <div className={`flex-1 overflow-y-scroll ${panelColor}`}>
-            {activeTab?.type === TabType.Timeline && <Timeline />}
-            {activeTab?.type === TabType.Verb && <VerbTab module={selectedModule} verb={activeTab.verb} />}
-          </div>
->>>>>>> 6963dcf1
         </div>
         <SidePanel />
         <RequestModal />
