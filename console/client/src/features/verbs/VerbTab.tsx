--- conflicted
+++ resolved
@@ -4,6 +4,7 @@
 import { VerbCalls } from './VerbCalls'
 import { VerbForm } from './VerbForm'
 import { buildVerbSchema } from './verb.utils'
+
 type Props = {
   id: string
 }
@@ -13,10 +14,7 @@
   const modules = React.useContext(modulesContext)
   const module = modules.modules.find(module => module?.name === moduleId)
   const verb = module?.verbs.find(v => v.verb?.name === verbName)
-<<<<<<< HEAD
-=======
 
->>>>>>> c41dbc39
   const callData = module?.data.filter(data =>
     [ verb?.verb?.request?.name, verb?.verb?.response?.name ].includes(data.data?.name)
   ) ?? []
