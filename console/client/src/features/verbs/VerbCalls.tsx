--- conflicted
+++ resolved
@@ -1,20 +1,11 @@
-<<<<<<< HEAD
-import React, { useEffect, useState } from 'react'
-import { useSearchParams } from 'react-router-dom'
-import { useClient } from '../../hooks/use-client.ts'
-import { ConsoleService } from '../../protos/xyz/block/ftl/v1/console/console_connect.ts'
-import { Call, Module, Verb } from '../../protos/xyz/block/ftl/v1/console/console_pb'
-import { formatDuration, formatTimestamp, urlSearchParamsToObject } from '../../utils'
-=======
+import React from 'react'
 import { Timestamp } from '@bufbuild/protobuf'
-import React, { useContext, useEffect, useState } from 'react'
 import { useClient } from '../../hooks/use-client.ts'
 import { ConsoleService } from '../../protos/xyz/block/ftl/v1/console/console_connect.ts'
 import { Call, Module, Verb } from '../../protos/xyz/block/ftl/v1/console/console_pb'
 import { SidePanelContext } from '../../providers/side-panel-provider.tsx'
-import { formatDuration, formatTimestamp } from '../../utils/date.utils.ts'
+import { formatDuration, formatTimestamp } from '../../utils'
 import { TimelineCallDetails } from '../timeline/details/TimelineCallDetails.tsx'
->>>>>>> c41dbc39
 
 type Props = {
   module?: Module
@@ -23,10 +14,10 @@
 
 export const VerbCalls: React.FC<Props> = ({ module, verb }) => {
   const client = useClient(ConsoleService)
-  const [ calls, setCalls ] = useState<Call[]>([])
-  const { openPanel } = useContext(SidePanelContext)
+  const [ calls, setCalls ] = React.useState<Call[]>([])
+  const { openPanel } = React.useContext(SidePanelContext)
 
-  useEffect(() => {
+  React.useEffect(() => {
     const fetchCalls = async () => {
       const response = await client.getCalls({ module: module?.name, verb: verb?.verb?.name })
       setCalls(response.calls)
@@ -34,18 +25,8 @@
     fetchCalls()
   }, [ client, module, verb ])
 
-<<<<<<< HEAD
-  const [ searchParams, setSearchParams ] = useSearchParams()
-  const handleClick: React.MouseEventHandler<HTMLButtonElement> = evt => {
-    const value = evt.currentTarget.value
-    setSearchParams({
-      ...urlSearchParamsToObject(searchParams),
-      requests: value,
-    })
-=======
   const handleClick = (call: Call) => {
     openPanel(<TimelineCallDetails timestamp={call.timeStamp ?? new Timestamp()} call={call} />)
->>>>>>> c41dbc39
   }
 
   return (
