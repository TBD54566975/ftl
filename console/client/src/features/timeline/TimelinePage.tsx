import { ListBulletIcon } from '@heroicons/react/24/outline'
import React from 'react'
import { useSearchParams } from 'react-router-dom'
import { Page } from '../../layout'
import { EventsQuery_Filter } from '../../protos/xyz/block/ftl/v1/console/console_pb'
import { Timeline } from './Timeline'
import { TimelineFilterPanel } from './filters/TimelineFilterPanel'
import { TIME_RANGES, TimeSettings, TimelineTimeControls } from './filters/TimelineTimeControls'

export const TimelinePage = () => {
  const [searchParams] = useSearchParams()
  const [timeSettings, setTimeSettings] = React.useState<TimeSettings>({ isTailing: true, isPaused: false })
  const [filters, setFilters] = React.useState<EventsQuery_Filter[]>([])
  const [selectedTimeRange, setSelectedTimeRange] = React.useState(TIME_RANGES['tail'])
  const [isTimelinePaused, setIsTimelinePaused] = React.useState(false)

  React.useEffect(() => {
    if (searchParams.get('id')) {
      // if we're loading a specific event, we don't want to tail.
      setSelectedTimeRange(TIME_RANGES['5m'])
      setIsTimelinePaused(true)
    }
  }, [searchParams])

  const handleTimeSettingsChanged = (settings: TimeSettings) => {
    setTimeSettings(settings)
  }

  const handleFiltersChanged = (filters: EventsQuery_Filter[]) => {
    setFilters(filters)
  }

  return (
    <Page>
<<<<<<< HEAD
    <Page.Header icon={<ListBulletIcon />} title='Events'>
      <TimelineTimeControls
        selectedTimeRange={selectedTimeRange}
        isTimelinePaused={isTimelinePaused}
        onTimeSettingsChange={handleTimeSettingsChanged}
      />
    </Page.Header>
    <Page.Body className='flex'>
      <div className='sticky top-0 flex-none overflow-y-auto'>
        <TimelineFilterPanel onFiltersChanged={handleFiltersChanged} />
      </div>
      <div className='flex-grow overflow-y-scroll'>
        <Timeline timeSettings={timeSettings} filters={filters} />
      </div>
    </Page.Body>
  </Page>
=======
      <Page.Header icon={<ListBulletIcon />} title='Events'>
        <TimelineTimeControls
          selectedTimeRange={selectedTimeRange}
          isTimelinePaused={isTimelinePaused}
          onTimeSettingsChange={handleTimeSettingsChanged}
        />
      </Page.Header>
      <Page.Body className='flex'>
        <div className='sticky top-0 flex-none overflow-y-auto'>
          <TimelineFilterPanel onFiltersChanged={handleFiltersChanged} />
        </div>
        <div className='flex-grow overflow-y-scroll'>
          <Timeline timeSettings={timeSettings} filters={filters} />
        </div>
      </Page.Body>
    </Page>
>>>>>>> b32d7605
  )
}<|MERGE_RESOLUTION|>--- conflicted
+++ resolved
@@ -32,24 +32,6 @@
 
   return (
     <Page>
-<<<<<<< HEAD
-    <Page.Header icon={<ListBulletIcon />} title='Events'>
-      <TimelineTimeControls
-        selectedTimeRange={selectedTimeRange}
-        isTimelinePaused={isTimelinePaused}
-        onTimeSettingsChange={handleTimeSettingsChanged}
-      />
-    </Page.Header>
-    <Page.Body className='flex'>
-      <div className='sticky top-0 flex-none overflow-y-auto'>
-        <TimelineFilterPanel onFiltersChanged={handleFiltersChanged} />
-      </div>
-      <div className='flex-grow overflow-y-scroll'>
-        <Timeline timeSettings={timeSettings} filters={filters} />
-      </div>
-    </Page.Body>
-  </Page>
-=======
       <Page.Header icon={<ListBulletIcon />} title='Events'>
         <TimelineTimeControls
           selectedTimeRange={selectedTimeRange}
@@ -66,6 +48,5 @@
         </div>
       </Page.Body>
     </Page>
->>>>>>> b32d7605
   )
 }