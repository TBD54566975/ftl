--- conflicted
+++ resolved
@@ -1,18 +1,10 @@
-<<<<<<< HEAD
 import React from 'react'
 import { SelectedModuleContext } from '../../providers/selected-module-provider'
 import { TabType, TabsContext, TabSearchParams } from '../../providers/tabs-provider'
 import { textColor, urlSearchParamsToObject } from '../../utils'
 import { useSearchParams } from 'react-router-dom'
 import { modulesContext } from '../../providers/modules-provider'
-=======
-import { useContext } from 'react'
-import { useLocation, useNavigate, useSearchParams } from 'react-router-dom'
-import { SelectedModuleContext } from '../../providers/selected-module-provider'
-import { TabSearchParams, TabType, TabsContext } from '../../providers/tabs-provider'
-import { textColor } from '../../utils/style.utils'
 
->>>>>>> c41dbc39
 export function ModuleDetails() {
   const modules = React.useContext(modulesContext)
   const { selectedModule, setSelectedModule } = React.useContext(SelectedModuleContext)
