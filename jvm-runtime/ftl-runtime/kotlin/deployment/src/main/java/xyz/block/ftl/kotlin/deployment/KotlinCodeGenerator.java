package xyz.block.ftl.kotlin.deployment;

import java.io.IOException;
import java.nio.file.Path;
import java.time.ZonedDateTime;
import java.util.List;
import java.util.Map;
import java.util.Optional;
import java.util.Set;

import com.squareup.kotlinpoet.AnnotationSpec;
import com.squareup.kotlinpoet.ClassName;
import com.squareup.kotlinpoet.CodeBlock;
import com.squareup.kotlinpoet.FileSpec;
import com.squareup.kotlinpoet.FunSpec;
import com.squareup.kotlinpoet.KModifier;
import com.squareup.kotlinpoet.ParameterizedTypeName;
import com.squareup.kotlinpoet.PropertySpec;
import com.squareup.kotlinpoet.TypeName;
import com.squareup.kotlinpoet.TypeSpec;
import com.squareup.kotlinpoet.TypeVariableName;
import com.squareup.kotlinpoet.WildcardTypeName;

import xyz.block.ftl.GeneratedRef;
import xyz.block.ftl.Subscription;
import xyz.block.ftl.TypeAlias;
import xyz.block.ftl.TypeAliasMapper;
import xyz.block.ftl.VerbClient;
import xyz.block.ftl.deployment.JVMCodeGenerator;
import xyz.block.ftl.v1.schema.Data;
import xyz.block.ftl.v1.schema.Enum;
import xyz.block.ftl.v1.schema.Module;
import xyz.block.ftl.v1.schema.Topic;
import xyz.block.ftl.v1.schema.Type;
import xyz.block.ftl.v1.schema.Verb;

public class KotlinCodeGenerator extends JVMCodeGenerator {

    public static final String CLIENT = "Client";
    public static final String PACKAGE_PREFIX = "ftl.";

    @Override
    protected void generateTypeAliasMapper(String module, xyz.block.ftl.v1.schema.TypeAlias typeAlias, String packageName,
            Optional<String> nativeTypeAlias,
            Path outputDir) throws IOException {
        String thisType = className(typeAlias.getName()) + TYPE_MAPPER;
        TypeSpec.Builder typeBuilder = TypeSpec.interfaceBuilder(thisType)
                .addAnnotation(AnnotationSpec.builder(TypeAlias.class)
                        .addMember("name=\"" + typeAlias.getName() + "\"")
                        .addMember("module=\"" + module + "\"")
                        .build())
                .addModifiers(KModifier.PUBLIC)
                .addKdoc(String.join("\n", typeAlias.getCommentsList()));
        if (nativeTypeAlias.isEmpty()) {
            TypeVariableName finalType = TypeVariableName.get("T");
            typeBuilder.addTypeVariable(finalType);
            typeBuilder.addSuperinterface(ParameterizedTypeName.get(ClassName.bestGuess(TypeAliasMapper.class.getName()),
                    finalType, new ClassName("kotlin", "String")), CodeBlock.of(""));
        } else {
            typeBuilder.addSuperinterface(ParameterizedTypeName.get(ClassName.bestGuess(TypeAliasMapper.class.getName()),
                    ClassName.bestGuess(nativeTypeAlias.get()), new ClassName("kotlin", "String")), CodeBlock.of(""));
        }

        FileSpec javaFile = FileSpec.builder(packageName, thisType)
                .addType(typeBuilder.build())
                .build();
        javaFile.writeTo(outputDir);
    }

    protected void generateTopicSubscription(Module module, Topic data, String packageName, Map<DeclRef, Type> typeAliasMap,
            Map<DeclRef, String> nativeTypeAliasMap, Path outputDir) throws IOException {
        String thisType = className(data.getName() + "Subscription");

        TypeSpec.Builder dataBuilder = TypeSpec.annotationBuilder(ClassName.bestGuess(thisType));
        dataBuilder.addModifiers(KModifier.PUBLIC);
        if (data.getEvent().hasRef()) {
            dataBuilder.addKdoc("Subscription to the topic of type {@link $L}",
                    data.getEvent().getRef().getName());
        }
        dataBuilder.addAnnotation(AnnotationSpec.builder(Subscription.class)
                .addMember("topic=\"" + data.getName() + "\"")
                .addMember("module=\"" + module.getName() + "\"")
                .addMember("name=\"" + data.getName() + "Subscription\"")
                .build());

        FileSpec javaFile = FileSpec.builder(packageName, thisType)
                .addType(dataBuilder.build())
                .build();

        javaFile.writeTo(outputDir);
    }

    protected void generateEnum(Module module, Enum data, String packageName, Map<DeclRef, Type> typeAliasMap,
            Map<DeclRef, String> nativeTypeAliasMap, Map<DeclRef, List<EnumInfo>> enumVariantInfoMap, Path outputDir)
            throws IOException {
        String thisType = className(data.getName());
        TypeSpec.Builder dataBuilder = TypeSpec.enumBuilder(thisType)
                .addAnnotation(
                        AnnotationSpec.builder(GeneratedRef.class)
                                .addMember("name=\"" + data.getName() + "\"")
                                .addMember("module=\"" + module.getName() + "\"").build())
                .addModifiers(KModifier.PUBLIC)
                .addKdoc(String.join("\n", data.getCommentsList()));

        for (var i : data.getVariantsList()) {
            dataBuilder.addEnumConstant(i.getName());
        }

        FileSpec javaFile = FileSpec.builder(packageName, thisType)
                .addType(dataBuilder.build())
                .build();
        javaFile.writeTo(outputDir);
    }

    protected void generateDataObject(Module module, Data data, String packageName, Map<DeclRef, Type> typeAliasMap,
            Map<DeclRef, String> nativeTypeAliasMap, Map<DeclRef, List<EnumInfo>> enumVariantInfoMap, Path outputDir)
            throws IOException {
        String thisType = className(data.getName());
        TypeSpec.Builder dataBuilder = TypeSpec.classBuilder(thisType)
                .addAnnotation(
                        AnnotationSpec.builder(GeneratedRef.class)
                                .addMember("name=\"" + data.getName() + "\"")
                                .addMember("module=\"" + module.getName() + "\"").build())
                .addModifiers(KModifier.PUBLIC)
                .addKdoc(String.join("\n", data.getCommentsList()));
        if (!data.getFieldsList().isEmpty()) {
            dataBuilder.addModifiers(KModifier.DATA);
        }

        for (var param : data.getTypeParametersList()) {
            dataBuilder.addTypeVariable(TypeVariableName.get(param.getName()));
        }
        FunSpec.Builder constructorBuilder = FunSpec.constructorBuilder();

        for (var i : data.getFieldsList()) {
            TypeName dataType = toKotlinTypeName(i.getType(), typeAliasMap, nativeTypeAliasMap);
            String name = i.getName();
            var fieldName = toJavaName(name);
            constructorBuilder.addParameter(fieldName, dataType);
            dataBuilder.addProperty(PropertySpec.builder(fieldName, dataType, KModifier.PUBLIC)
                    .initializer(fieldName).build());

        }
        dataBuilder.primaryConstructor(constructorBuilder.build());
        FileSpec javaFile = FileSpec.builder(packageName, thisType)
                .addType(dataBuilder.build())
                .build();

        javaFile.writeTo(outputDir);
    }

    protected void generateVerb(Module module, Verb verb, String packageName, Map<DeclRef, Type> typeAliasMap,
            Map<DeclRef, String> nativeTypeAliasMap, Path outputDir)
            throws IOException {
        String thisType = className(verb.getName()) + CLIENT;
        TypeSpec.Builder typeBuilder = TypeSpec.interfaceBuilder(thisType)
                .addAnnotation(AnnotationSpec.builder(VerbClient.class)
                        .addMember("name=\"" + verb.getName() + "\"")
                        .addMember("module=\"" + module.getName() + "\"")
                        .build())
<<<<<<< HEAD
                .addModifiers(KModifier.PUBLIC)
                .addKdoc("A client for the %L.%L verb", module.getName(), verb.getName());
        if (verb.getRequest().hasUnit() && verb.getResponse().hasUnit()) {
            typeBuilder.addFunction(FunSpec.builder("call")
                    .addModifiers(KModifier.ABSTRACT, KModifier.PUBLIC).build());
=======
                .addModifiers(KModifier.PUBLIC);
        String comments = String.join("\n", verb.getCommentsList());
        if (verb.getRequest().hasUnit() && verb.getResponse().hasUnit()) {
            typeBuilder.addSuperinterface(className(VerbClientEmpty.class), CodeBlock.of(""))
                    .addKdoc(comments);
>>>>>>> 4f9d72bd
        } else if (verb.getRequest().hasUnit()) {
            typeBuilder.addFunction(FunSpec.builder("call")
                    .returns(toKotlinTypeName(verb.getResponse(), typeAliasMap, nativeTypeAliasMap))
<<<<<<< HEAD
                    .addModifiers(KModifier.PUBLIC, KModifier.ABSTRACT).build());
=======
                    .addModifiers(KModifier.PUBLIC, KModifier.OVERRIDE, KModifier.ABSTRACT)
                    .addKdoc(comments)
                    .build());
>>>>>>> 4f9d72bd
        } else if (verb.getResponse().hasUnit()) {
            typeBuilder.addFunction(FunSpec.builder("call")
<<<<<<< HEAD
                    .addModifiers(KModifier.PUBLIC, KModifier.ABSTRACT)
                    .addParameter("value", toKotlinTypeName(verb.getRequest(), typeAliasMap, nativeTypeAliasMap)).build());
=======
                    .addModifiers(KModifier.OVERRIDE, KModifier.ABSTRACT)
                    .addParameter("value", toKotlinTypeName(verb.getRequest(), typeAliasMap, nativeTypeAliasMap))
                    .addKdoc(comments)
                    .build());
>>>>>>> 4f9d72bd
        } else {
            typeBuilder.addFunction(FunSpec.builder("call")
                    .returns(toKotlinTypeName(verb.getResponse(), typeAliasMap, nativeTypeAliasMap))
                    .addParameter("value", toKotlinTypeName(verb.getRequest(), typeAliasMap, nativeTypeAliasMap))
<<<<<<< HEAD
                    .addModifiers(KModifier.PUBLIC, KModifier.ABSTRACT).build());
=======
                    .addModifiers(KModifier.PUBLIC, KModifier.OVERRIDE, KModifier.ABSTRACT)
                    .addKdoc(comments)
                    .build());
>>>>>>> 4f9d72bd
        }
        FileSpec javaFile = FileSpec.builder(packageName, thisType)
                .addType(typeBuilder.build())
                .build();
        javaFile.writeTo(outputDir);
    }

    private String toJavaName(String name) {
        if (JAVA_KEYWORDS.contains(name)) {
            return name + "_";
        }
        return name;
    }

    private ClassName className(Class<?> clazz) {
        if (clazz.getEnclosingClass() != null) {
            return className(clazz.getEnclosingClass()).nestedClass(clazz.getSimpleName());
        }
        return new ClassName(clazz.getPackage().getName(), clazz.getSimpleName());
    }

    private TypeName toKotlinTypeName(Type type, Map<DeclRef, Type> typeAliasMap, Map<DeclRef, String> nativeTypeAliasMap) {
        if (type.hasArray()) {
            return ParameterizedTypeName.get(new ClassName("kotlin.collections", "List"),
                    toKotlinTypeName(type.getArray().getElement(), typeAliasMap, nativeTypeAliasMap));
        } else if (type.hasString()) {
            return new ClassName("kotlin", "String");
        } else if (type.hasOptional()) {
            return toKotlinTypeName(type.getOptional().getType(), typeAliasMap, nativeTypeAliasMap).copy(true, List.of());
        } else if (type.hasRef()) {
            if (type.getRef().getModule().isEmpty()) {
                return TypeVariableName.get(type.getRef().getName());
            }
            DeclRef key = new DeclRef(type.getRef().getModule(), type.getRef().getName());
            if (nativeTypeAliasMap.containsKey(key)) {
                String className = nativeTypeAliasMap.get(key);
                var idx = className.lastIndexOf('.');
                if (idx != -1) {
                    return new ClassName(className.substring(0, idx), className.substring(idx + 1));
                }
                return new ClassName("", className);
            }
            if (typeAliasMap.containsKey(key)) {
                return toKotlinTypeName(typeAliasMap.get(key), typeAliasMap, nativeTypeAliasMap);
            }
            var params = type.getRef().getTypeParametersList();
            ClassName className = new ClassName(PACKAGE_PREFIX + type.getRef().getModule(), type.getRef().getName());
            if (params.isEmpty()) {
                return className;
            }
            List<TypeName> javaTypes = params.stream()
                    .map(s -> s.hasUnit() ? WildcardTypeName.consumerOf(new ClassName("kotlin", "Any"))
                            : toKotlinTypeName(s, typeAliasMap, nativeTypeAliasMap))
                    .toList();
            return ParameterizedTypeName.get(className, javaTypes.toArray(new TypeName[javaTypes.size()]));
        } else if (type.hasMap()) {
            return ParameterizedTypeName.get(new ClassName("kotlin.collections", "Map"),
                    toKotlinTypeName(type.getMap().getKey(), typeAliasMap, nativeTypeAliasMap),
                    toKotlinTypeName(type.getMap().getValue(), typeAliasMap, nativeTypeAliasMap));
        } else if (type.hasTime()) {
            return className(ZonedDateTime.class);
        } else if (type.hasInt()) {
            return new ClassName("kotlin", "Long");
        } else if (type.hasUnit()) {
            return new ClassName("kotlin", "Unit");
        } else if (type.hasBool()) {
            return new ClassName("kotlin", "Boolean");
        } else if (type.hasFloat()) {
            return new ClassName("kotlin", "Double");
        } else if (type.hasBytes()) {
            return new ClassName("kotlin", "ByteArray");
        } else if (type.hasAny()) {
            return new ClassName("kotlin", "Any");
        }

        throw new RuntimeException("Cannot generate Kotlin type name: " + type);
    }

    // TODO: fix keywords
    protected static final Set<String> JAVA_KEYWORDS = Set.of("abstract", "continue", "for", "new", "switch", "assert",
            "default", "goto", "package", "synchronized", "boolean", "do", "if", "private", "this", "break", "double",
            "implements", "protected", "throw", "byte", "else", "import", "public", "throws", "case", "enum", "instanceof",
            "return", "transient", "catch", "extends", "int", "short", "try", "char", "final", "interface", "static", "void",
            "class", "finally", "long", "strictfp", "volatile", "const", "float", "native", "super", "while");
}<|MERGE_RESOLUTION|>--- conflicted
+++ resolved
@@ -158,51 +158,33 @@
                         .addMember("name=\"" + verb.getName() + "\"")
                         .addMember("module=\"" + module.getName() + "\"")
                         .build())
-<<<<<<< HEAD
                 .addModifiers(KModifier.PUBLIC)
                 .addKdoc("A client for the %L.%L verb", module.getName(), verb.getName());
-        if (verb.getRequest().hasUnit() && verb.getResponse().hasUnit()) {
-            typeBuilder.addFunction(FunSpec.builder("call")
-                    .addModifiers(KModifier.ABSTRACT, KModifier.PUBLIC).build());
-=======
-                .addModifiers(KModifier.PUBLIC);
         String comments = String.join("\n", verb.getCommentsList());
         if (verb.getRequest().hasUnit() && verb.getResponse().hasUnit()) {
-            typeBuilder.addSuperinterface(className(VerbClientEmpty.class), CodeBlock.of(""))
-                    .addKdoc(comments);
->>>>>>> 4f9d72bd
+            typeBuilder.addFunction(FunSpec.builder("call")
+                    .addModifiers(KModifier.ABSTRACT, KModifier.PUBLIC)
+                    .addKdoc(comments)
+                    .build());
         } else if (verb.getRequest().hasUnit()) {
             typeBuilder.addFunction(FunSpec.builder("call")
                     .returns(toKotlinTypeName(verb.getResponse(), typeAliasMap, nativeTypeAliasMap))
-<<<<<<< HEAD
-                    .addModifiers(KModifier.PUBLIC, KModifier.ABSTRACT).build());
-=======
-                    .addModifiers(KModifier.PUBLIC, KModifier.OVERRIDE, KModifier.ABSTRACT)
-                    .addKdoc(comments)
-                    .build());
->>>>>>> 4f9d72bd
+                    .addModifiers(KModifier.PUBLIC, KModifier.ABSTRACT)
+                    .addKdoc(comments)
+                    .build());
         } else if (verb.getResponse().hasUnit()) {
             typeBuilder.addFunction(FunSpec.builder("call")
-<<<<<<< HEAD
-                    .addModifiers(KModifier.PUBLIC, KModifier.ABSTRACT)
-                    .addParameter("value", toKotlinTypeName(verb.getRequest(), typeAliasMap, nativeTypeAliasMap)).build());
-=======
-                    .addModifiers(KModifier.OVERRIDE, KModifier.ABSTRACT)
+                    .addModifiers(KModifier.ABSTRACT)
                     .addParameter("value", toKotlinTypeName(verb.getRequest(), typeAliasMap, nativeTypeAliasMap))
                     .addKdoc(comments)
                     .build());
->>>>>>> 4f9d72bd
         } else {
             typeBuilder.addFunction(FunSpec.builder("call")
                     .returns(toKotlinTypeName(verb.getResponse(), typeAliasMap, nativeTypeAliasMap))
                     .addParameter("value", toKotlinTypeName(verb.getRequest(), typeAliasMap, nativeTypeAliasMap))
-<<<<<<< HEAD
-                    .addModifiers(KModifier.PUBLIC, KModifier.ABSTRACT).build());
-=======
-                    .addModifiers(KModifier.PUBLIC, KModifier.OVERRIDE, KModifier.ABSTRACT)
-                    .addKdoc(comments)
-                    .build());
->>>>>>> 4f9d72bd
+                    .addModifiers(KModifier.PUBLIC, KModifier.ABSTRACT)
+                    .addKdoc(comments)
+                    .build());
         }
         FileSpec javaFile = FileSpec.builder(packageName, thisType)
                 .addType(typeBuilder.build())
