version: "2"
sql:
  - &daldir
    engine: "postgresql"
    queries:
      - backend/controller/dal/internal/sql/queries.sql
      - backend/controller/dal/internal/sql/async_queries.sql
      - backend/controller/pubsub/internal/sql/queries.sql
      # FIXME: Until we fully decouple cron from the controller, we need to include the cron queries here
      - backend/controller/cronjobs/internal/sql/queries.sql
      # Some of the timeline entries happen within a controller transaction, so we need to include them here
      - backend/controller/timeline/internal/sql/deployment_queries.sql
    schema: "backend/controller/sql/schema"
    database:
      uri: postgres://localhost:15432/ftl?sslmode=disable&user=postgres&password=secret
    gen:
      go: &gengo
        package: "sql"
        omit_unused_structs: true
        out: "backend/controller/dal/internal/sql"
        emit_interface: true
        query_parameter_limit: 3
        overrides:
          - db_type: "uuid"
            go_type: "github.com/google/uuid.UUID"
          - db_type: "uuid"
            nullable: true
            go_type:
              type: "optional.Option[uuid.UUID]"
          - db_type: "timestamptz"
            go_type: "time.Time"
          - db_type: "pg_catalog.interval"
            go_type: "github.com/TBD54566975/ftl/backend/controller/sql/sqltypes.Duration"
          - db_type: "pg_catalog.interval"
            nullable: true
            go_type:
              type: "optional.Option[sqltypes.Duration]"
          - db_type: "module_schema_pb"
            go_type: "*github.com/TBD54566975/ftl/backend/schema.Module"
          - db_type: "timestamptz"
            nullable: true
            go_type: "github.com/TBD54566975/ftl/backend/controller/sql/sqltypes.OptionalTime"
          - db_type: "pg_catalog.varchar"
            nullable: true
            go_type: "github.com/alecthomas/types/optional.Option[string]"
          - db_type: "runner_key"
            go_type: "github.com/TBD54566975/ftl/internal/model.RunnerKey"
          - db_type: "runner_key"
            nullable: true
            go_type:
              type: "optional.Option[model.RunnerKey]"
          - db_type: "schema_ref"
            go_type: "github.com/TBD54566975/ftl/backend/schema.RefKey"
          - db_type: "schema_ref"
            nullable: true
            go_type:
              type: "optional.Option[schema.RefKey]"
          - db_type: "schema_type"
            go_type: "github.com/TBD54566975/ftl/backend/controller/sql/sqltypes.Type"
          - db_type: "schema_type"
            nullable: true
            go_type:
              type: "optional.Option[Type]"
          - db_type: "cron_job_key"
            go_type: "github.com/TBD54566975/ftl/internal/model.CronJobKey"
          - db_type: "cron_job_key"
            nullable: true
            go_type:
              type: "optional.Option[model.CronJobKey]"
          - db_type: "encrypted_identity"
            go_type: "github.com/TBD54566975/ftl/backend/controller/encryption/api.EncryptedIdentityColumn"
          - db_type: "encrypted_async"
            go_type: "github.com/TBD54566975/ftl/backend/controller/encryption/api.EncryptedAsyncColumn"
          - db_type: "encrypted_async"
            nullable: true
            go_type: "github.com/TBD54566975/ftl/backend/controller/encryption/api.OptionalEncryptedAsyncColumn"
          - db_type: "encrypted_timeline"
            go_type: "github.com/TBD54566975/ftl/backend/controller/encryption/api.EncryptedTimelineColumn"
          - db_type: "encrypted_timeline"
            nullable: true
            go_type: "github.com/TBD54566975/ftl/backend/controller/encryption/api.OptionalEncryptedTimelineColumn"
          - db_type: "lease_key"
            go_type: "github.com/TBD54566975/ftl/backend/controller/leases.Key"
          - db_type: "lease_key"
            nullable: true
            go_type:
              type: "optional.Option[leases.Key]"
          - db_type: "deployment_key"
            go_type: "github.com/TBD54566975/ftl/internal/model.DeploymentKey"
          - db_type: "deployment_key"
            nullable: true
            go_type:
              type: "optional.Option[model.DeploymentKey]"
          - db_type: "controller_key"
            go_type: "github.com/TBD54566975/ftl/internal/model.ControllerKey"
          - db_type: "request_key"
            go_type: "github.com/TBD54566975/ftl/internal/model.RequestKey"
          - db_type: "request_key"
            nullable: true
            go_type:
              type: "optional.Option[model.RequestKey]"
          - db_type: "topic_key"
            go_type: "github.com/TBD54566975/ftl/internal/model.TopicKey"
          - db_type: "topic_key"
            nullable: true
            go_type:
              type: "optional.Option[model.TopicKey]"
          - db_type: "subscription_key"
            go_type: "github.com/TBD54566975/ftl/internal/model.SubscriptionKey"
          - db_type: "subscription_key"
            nullable: true
            go_type:
              type: "optional.Option[model.SubscriptionKey]"
          - db_type: "subscriber_key"
            go_type: "github.com/TBD54566975/ftl/internal/model.SubscriberKey"
          - db_type: "subscriber_key"
            nullable: true
            go_type:
              type: "optional.Option[model.SubscriberKey]"
          - db_type: "topic_event_key"
            go_type: "github.com/TBD54566975/ftl/internal/model.TopicEventKey"
          - db_type: "topic_event_key"
            nullable: true
            go_type:
              import: github.com/alecthomas/types/optional
              type: "Option[model.TopicEventKey]"
          - db_type: "text"
            go_type: "string"
          - db_type: "text"
            nullable: true
            go_type: "github.com/alecthomas/types/optional.Option[string]"
          - db_type: "bytes"
            nullable: true
            go_type: "github.com/alecthomas/types/optional.Option[[]byte]"
          - db_type: "pg_catalog.int8"
            nullable: true
            go_type: "github.com/alecthomas/types/optional.Option[int64]"
          - db_type: "bigint"
            nullable: true
            go_type: "github.com/alecthomas/types/optional.Option[int64]"
          - db_type: "int"
            nullable: true
            go_type: "github.com/alecthomas/types/optional.Option[int32]"
          - db_type: "bool"
            nullable: true
            go_type: "github.com/alecthomas/types/optional.Option[bool]"
          - column: "controller.key"
            go_type: "github.com/TBD54566975/ftl/internal/model.ControllerKey"
          - column: "deployments.name"
            go_type: "github.com/TBD54566975/ftl/internal/model.DeploymentKey"
          - column: "events.payload"
            go_type: "encoding/json.RawMessage"
    rules:
      - sqlc/db-prepare
      # - postgresql-query-too-costly
      - postgresql-no-seq-scan
  - <<: *daldir
    queries:
      - backend/controller/cronjobs/internal/sql/queries.sql
      - backend/controller/dal/internal/sql/async_queries.sql
    gen:
      go:
        <<: *gengo
        out: "backend/controller/cronjobs/internal/sql"
  - <<: *daldir
    queries: "internal/configuration/dal/internal/sql/queries.sql"
    gen:
      go:
        <<: *gengo
        out: "internal/configuration/dal/internal/sql"
  - <<: *daldir
    queries:
<<<<<<< HEAD
      - backend/controller/artefacts/internal/sql/queries.sql
    gen:
      go:
        <<: *gengo
        out: "backend/controller/artefacts/internal/sql"
  - <<: *daldir
    queries:
      - backend/controller/leases/dal/internal/sql/queries.sql
=======
      - backend/controller/leases/dbleaser/internal/sql/queries.sql
    gen:
      go:
        <<: *gengo
        out: "backend/controller/leases/dbleaser/internal/sql"
  - <<: *daldir
    queries:
      - backend/controller/identity/dal/internal/sql/queries.sql
>>>>>>> 7a3b45c3
    gen:
      go:
        <<: *gengo
        out: "backend/controller/identity/dal/internal/sql"
  - <<: *daldir
    queries:
      - backend/controller/encryption/internal/sql/queries.sql
    gen:
      go:
        <<: *gengo
        out: "backend/controller/encryption/internal/sql"
  - <<: *daldir
    queries:
      - backend/controller/timeline/internal/sql/queries.sql
      - backend/controller/timeline/internal/sql/deployment_queries.sql
    gen:
      go:
        <<: *gengo
        out: "backend/controller/timeline/internal/sql"
  - <<: *daldir
    queries:
      - backend/controller/pubsub/internal/sql/queries.sql
      - backend/controller/dal/internal/sql/async_queries.sql
    gen:
      go:
        <<: *gengo
        out: "backend/controller/pubsub/internal/sql"
rules:
  - name: postgresql-query-too-costly
    message: "Query cost estimate is too high"
    rule: "postgresql.explain.plan.total_cost > 500.0"
  - name: postgresql-no-seq-scan
    message: "Query plan results in a sequential scan"
    rule: "postgresql.explain.plan.node_type == 'Seq Scan'"<|MERGE_RESOLUTION|>--- conflicted
+++ resolved
@@ -170,7 +170,6 @@
         out: "internal/configuration/dal/internal/sql"
   - <<: *daldir
     queries:
-<<<<<<< HEAD
       - backend/controller/artefacts/internal/sql/queries.sql
     gen:
       go:
@@ -178,8 +177,6 @@
         out: "backend/controller/artefacts/internal/sql"
   - <<: *daldir
     queries:
-      - backend/controller/leases/dal/internal/sql/queries.sql
-=======
       - backend/controller/leases/dbleaser/internal/sql/queries.sql
     gen:
       go:
@@ -188,7 +185,6 @@
   - <<: *daldir
     queries:
       - backend/controller/identity/dal/internal/sql/queries.sql
->>>>>>> 7a3b45c3
     gen:
       go:
         <<: *gengo
