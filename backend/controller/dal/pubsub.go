package dal

import (
	"context"
	"encoding/json"
	"fmt"
	"strings"
	"time"

	"github.com/alecthomas/types/optional"

	"github.com/TBD54566975/ftl/backend/controller/observability"
	"github.com/TBD54566975/ftl/backend/controller/sql"
	dalerrs "github.com/TBD54566975/ftl/backend/dal"
	"github.com/TBD54566975/ftl/backend/schema"
	"github.com/TBD54566975/ftl/internal/log"
	"github.com/TBD54566975/ftl/internal/model"
	"github.com/TBD54566975/ftl/internal/rpc"
	"github.com/TBD54566975/ftl/internal/slices"
)

func (d *DAL) PublishEventForTopic(ctx context.Context, module, topic, caller string, payload []byte) error {
	encryptedPayload, err := d.encryptors.Async.EncryptJSON(json.RawMessage(payload))
	if err != nil {
		return fmt.Errorf("failed to encrypt payload: %w", err)
	}

	// Store the current otel context with the event
	jsonOc, err := observability.RetrieveTraceContextFromContext(ctx)
	if err != nil {
		return fmt.Errorf("failed to retrieve trace context: %w", err)
	}

	// Store the request key that initiated this publish, this will eventually
	// become the parent request key of the subscriber call
	requestKey := ""
	if rk, err := rpc.RequestKeyFromContext(ctx); err == nil {
		if rk, ok := rk.Get(); ok {
			requestKey = rk.String()
		}
	} else {
		return fmt.Errorf("failed to get request key: %w", err)
	}

	err = d.db.PublishEventForTopic(ctx, sql.PublishEventForTopicParams{
		Key:          model.NewTopicEventKey(module, topic),
		Module:       module,
		Topic:        topic,
		Caller:       caller,
		Payload:      encryptedPayload,
		RequestKey:   requestKey,
		TraceContext: jsonOc,
	})
	observability.PubSub.Published(ctx, module, topic, caller, err)
	if err != nil {
		return dalerrs.TranslatePGError(err)
	}
	return nil
}

func (d *DAL) GetSubscriptionsNeedingUpdate(ctx context.Context) ([]model.Subscription, error) {
	rows, err := d.db.GetSubscriptionsNeedingUpdate(ctx)
	if err != nil {
		return nil, dalerrs.TranslatePGError(err)
	}
	return slices.Map(rows, func(row sql.GetSubscriptionsNeedingUpdateRow) model.Subscription {
		return model.Subscription{
			Name:   row.Name,
			Key:    row.Key,
			Topic:  row.Topic,
			Cursor: row.Cursor,
		}
	}), nil
}

func (d *DAL) ProgressSubscriptions(ctx context.Context, eventConsumptionDelay time.Duration) (count int, err error) {
	tx, err := d.Begin(ctx)
	if err != nil {
		return 0, fmt.Errorf("failed to begin transaction: %w", err)
	}
	defer tx.CommitOrRollback(ctx, &err)

	logger := log.FromContext(ctx)

	// get subscriptions needing update
	// also gets a lock on the subscription, and skips any subscriptions locked by others
	subs, err := tx.db.GetSubscriptionsNeedingUpdate(ctx)
	if err != nil {
		return 0, fmt.Errorf("could not get subscriptions to progress: %w", dalerrs.TranslatePGError(err))
	}

	successful := 0
	for _, subscription := range subs {
		nextCursor, err := tx.db.GetNextEventForSubscription(ctx, eventConsumptionDelay, subscription.Topic, subscription.Cursor)
		if err != nil {
			observability.PubSub.PropagationFailed(ctx, "GetNextEventForSubscription", subscription.Topic.Payload, nextCursor.Caller, subscriptionRef(subscription), optional.None[schema.RefKey]())
			return 0, fmt.Errorf("failed to get next cursor: %w", dalerrs.TranslatePGError(err))
		}
		nextCursorKey, ok := nextCursor.Event.Get()
		if !ok {
			observability.PubSub.PropagationFailed(ctx, "GetNextEventForSubscription-->Event.Get", subscription.Topic.Payload, nextCursor.Caller, subscriptionRef(subscription), optional.None[schema.RefKey]())
			return 0, fmt.Errorf("could not find event to progress subscription: %w", dalerrs.TranslatePGError(err))
		}
		if !nextCursor.Ready {
			logger.Tracef("Skipping subscription %s because event is too new", subscription.Key)
			continue
		}

		subscriber, err := tx.db.GetRandomSubscriber(ctx, subscription.Key)
		if err != nil {
			logger.Tracef("no subscriber for subscription %s", subscription.Key)
			continue
		}

		err = tx.db.BeginConsumingTopicEvent(ctx, subscription.Key, nextCursorKey)
		if err != nil {
			observability.PubSub.PropagationFailed(ctx, "BeginConsumingTopicEvent", subscription.Topic.Payload, nextCursor.Caller, subscriptionRef(subscription), optional.Some(subscriber.Sink))
			return 0, fmt.Errorf("failed to progress subscription: %w", dalerrs.TranslatePGError(err))
		}

		origin := AsyncOriginPubSub{
			Subscription: schema.RefKey{
				Module: subscription.Key.Payload.Module,
				Name:   subscription.Key.Payload.Name,
			},
		}

		_, err = tx.db.CreateAsyncCall(ctx, sql.CreateAsyncCallParams{
			Verb:              subscriber.Sink,
			Origin:            origin.String(),
			Request:           nextCursor.Payload, // already encrypted
			RemainingAttempts: subscriber.RetryAttempts,
			Backoff:           subscriber.Backoff,
			MaxBackoff:        subscriber.MaxBackoff,
<<<<<<< HEAD
			ParentRequestKey:  nextCursor.RequestKey,
			TraceContext:      nextCursor.TraceContext,
=======
			CatchVerb:         subscriber.CatchVerb,
>>>>>>> f1ec7dfa
		})
		observability.AsyncCalls.Created(ctx, subscriber.Sink, subscriber.CatchVerb, origin.String(), int64(subscriber.RetryAttempts), err)
		if err != nil {
			observability.PubSub.PropagationFailed(ctx, "CreateAsyncCall", subscription.Topic.Payload, nextCursor.Caller, subscriptionRef(subscription), optional.Some(subscriber.Sink))
			return 0, fmt.Errorf("failed to schedule async task for subscription: %w", dalerrs.TranslatePGError(err))
		}

		observability.PubSub.SinkCalled(ctx, subscription.Topic.Payload, nextCursor.Caller, subscriptionRef(subscription), subscriber.Sink)
		successful++
	}

	if successful > 0 {
		// If no async calls were successfully created, then there is no need to
		// potentially increment the queue depth gauge.
		queueDepth, err := tx.db.AsyncCallQueueDepth(ctx)
		if err == nil {
			// Don't error out of progressing subscriptions just over a queue depth
			// retrieval error because this is only used for an observability gauge.
			observability.AsyncCalls.RecordQueueDepth(ctx, queueDepth)
		}
	}

	return successful, nil
}

func subscriptionRef(subscription sql.GetSubscriptionsNeedingUpdateRow) schema.RefKey {
	return schema.RefKey{Module: subscription.Key.Payload.Module, Name: subscription.Name}
}

func (d *DAL) CompleteEventForSubscription(ctx context.Context, module, name string) error {
	err := d.db.CompleteEventForSubscription(ctx, name, module)
	if err != nil {
		return fmt.Errorf("failed to complete event for subscription: %w", dalerrs.TranslatePGError(err))
	}
	return nil
}

// ResetSubscription resets the subscription cursor to the topic's head.
func (d *DAL) ResetSubscription(ctx context.Context, module, name string) (err error) {
	tx, err := d.db.Begin(ctx)
	if err != nil {
		return fmt.Errorf("could not start transaction: %w", err)
	}
	defer tx.CommitOrRollback(ctx, &err)

	subscription, err := tx.GetSubscription(ctx, name, module)
	if err != nil {
		if dalerrs.IsNotFound(err) {
			return fmt.Errorf("subscription %s.%s not found", module, name)
		}
		return fmt.Errorf("could not fetch subscription: %w", dalerrs.TranslatePGError(err))
	}

	topic, err := tx.GetTopic(ctx, subscription.TopicID)
	if err != nil {
		return fmt.Errorf("could not fetch topic: %w", dalerrs.TranslatePGError(err))
	}

	headEventID, ok := topic.Head.Get()
	if !ok {
		return fmt.Errorf("no events published to topic %s", topic.Name)
	}

	headEvent, err := tx.GetTopicEvent(ctx, headEventID)
	if err != nil {
		return fmt.Errorf("could not fetch topic head: %w", dalerrs.TranslatePGError(err))
	}

	err = tx.SetSubscriptionCursor(ctx, subscription.Key, headEvent.Key)
	if err != nil {
		return fmt.Errorf("failed to reset subscription: %w", dalerrs.TranslatePGError(err))
	}

	return nil
}

func (d *DAL) createSubscriptions(ctx context.Context, tx *sql.Tx, key model.DeploymentKey, module *schema.Module) error {
	logger := log.FromContext(ctx)

	for _, decl := range module.Decls {
		s, ok := decl.(*schema.Subscription)
		if !ok {
			continue
		}
		if !hasSubscribers(s, module.Decls) {
			// Ignore subscriptions without subscribers
			// This ensures that controllers don't endlessly try to progress subscriptions without subscribers
			// https://github.com/TBD54566975/ftl/issues/1685
			//
			// It does mean that a subscription will reset to the topic's head if all subscribers are removed and then later re-added
			logger.Debugf("Skipping upsert of subscription %s for %s due to lack of subscribers", s.Name, key)
			continue
		}
		subscriptionKey := model.NewSubscriptionKey(module.Name, s.Name)
		result, err := tx.UpsertSubscription(ctx, sql.UpsertSubscriptionParams{
			Key:         subscriptionKey,
			Module:      module.Name,
			Deployment:  key,
			TopicModule: s.Topic.Module,
			TopicName:   s.Topic.Name,
			Name:        s.Name,
		})
		if err != nil {
			return fmt.Errorf("could not insert subscription: %w", dalerrs.TranslatePGError(err))
		}
		if result.Inserted {
			logger.Debugf("Inserted subscription %s for %s", subscriptionKey, key)
		} else {
			logger.Debugf("Updated subscription %s to %s", subscriptionKey, key)
		}
	}
	return nil
}

func hasSubscribers(subscription *schema.Subscription, decls []schema.Decl) bool {
	for _, d := range decls {
		verb, ok := d.(*schema.Verb)
		if !ok {
			continue
		}
		for _, md := range verb.Metadata {
			subscriber, ok := md.(*schema.MetadataSubscriber)
			if !ok {
				continue
			}
			if subscriber.Name == subscription.Name {
				return true
			}
		}
	}
	return false
}

func (d *DAL) createSubscribers(ctx context.Context, tx *sql.Tx, key model.DeploymentKey, module *schema.Module) error {
	logger := log.FromContext(ctx)
	for _, decl := range module.Decls {
		v, ok := decl.(*schema.Verb)
		if !ok {
			continue
		}
		for _, md := range v.Metadata {
			s, ok := md.(*schema.MetadataSubscriber)
			if !ok {
				continue
			}
			sinkRef := schema.RefKey{
				Module: module.Name,
				Name:   v.Name,
			}
			retryParams := schema.RetryParams{}
			var err error
			if retryMd, ok := slices.FindVariant[*schema.MetadataRetry](v.Metadata); ok {
				retryParams, err = retryMd.RetryParams()
				if err != nil {
					return fmt.Errorf("could not parse retry parameters for %q: %w", v.Name, err)
				}
			}
			subscriberKey := model.NewSubscriberKey(module.Name, s.Name, v.Name)
			err = tx.InsertSubscriber(ctx, sql.InsertSubscriberParams{
				Key:              subscriberKey,
				Module:           module.Name,
				SubscriptionName: s.Name,
				Deployment:       key,
				Sink:             sinkRef,
				RetryAttempts:    int32(retryParams.Count),
				Backoff:          retryParams.MinBackoff,
				MaxBackoff:       retryParams.MaxBackoff,
				CatchVerb:        retryParams.Catch,
			})
			if err != nil {
				return fmt.Errorf("could not insert subscriber: %w", dalerrs.TranslatePGError(err))
			}
			logger.Debugf("Inserted subscriber %s for %s", subscriberKey, key)
		}
	}
	return nil
}

func (d *DAL) removeSubscriptionsAndSubscribers(ctx context.Context, tx *sql.Tx, key model.DeploymentKey) error {
	logger := log.FromContext(ctx)

	subscribers, err := tx.DeleteSubscribers(ctx, key)
	if err != nil {
		return fmt.Errorf("could not delete old subscribers: %w", dalerrs.TranslatePGError(err))
	}
	if len(subscribers) > 0 {
		logger.Debugf("Deleted subscribers for %s: %s", key, strings.Join(slices.Map(subscribers, func(key model.SubscriberKey) string { return key.String() }), ", "))
	}

	subscriptions, err := tx.DeleteSubscriptions(ctx, key)
	if err != nil {
		return fmt.Errorf("could not delete old subscriptions: %w", dalerrs.TranslatePGError(err))
	}
	if len(subscriptions) > 0 {
		logger.Debugf("Deleted subscriptions for %s: %s", key, strings.Join(slices.Map(subscriptions, func(key model.SubscriptionKey) string { return key.String() }), ", "))
	}

	return nil
}<|MERGE_RESOLUTION|>--- conflicted
+++ resolved
@@ -132,12 +132,9 @@
 			RemainingAttempts: subscriber.RetryAttempts,
 			Backoff:           subscriber.Backoff,
 			MaxBackoff:        subscriber.MaxBackoff,
-<<<<<<< HEAD
 			ParentRequestKey:  nextCursor.RequestKey,
 			TraceContext:      nextCursor.TraceContext,
-=======
 			CatchVerb:         subscriber.CatchVerb,
->>>>>>> f1ec7dfa
 		})
 		observability.AsyncCalls.Created(ctx, subscriber.Sink, subscriber.CatchVerb, origin.String(), int64(subscriber.RetryAttempts), err)
 		if err != nil {
