--- conflicted
+++ resolved
@@ -71,26 +71,16 @@
 }
 
 type AsyncCall struct {
-<<<<<<< HEAD
 	*Lease           // May be nil
 	ID               int64
 	Origin           AsyncOrigin
 	Verb             schema.RefKey
+	CatchVerb        optional.Option[schema.RefKey]
 	Request          json.RawMessage
 	ScheduledAt      time.Time
 	QueueDepth       int64
 	ParentRequestKey optional.Option[string]
 	TraceContext     []byte
-=======
-	*Lease      // May be nil
-	ID          int64
-	Origin      AsyncOrigin
-	Verb        schema.RefKey
-	CatchVerb   optional.Option[schema.RefKey]
-	Request     json.RawMessage
-	ScheduledAt time.Time
-	QueueDepth  int64
->>>>>>> f1ec7dfa
 
 	Error optional.Option[string]
 
