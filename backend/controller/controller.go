package controller

import (
	"bytes"
	"context"
	sha "crypto/sha256"
	"encoding/binary"
	"encoding/json"
	"errors"
	"fmt"
	"hash"
	"io"
	"math/rand"
	"net/http"
	"net/url"
	"sort"
	"strings"
	"sync"
	"time"

	"connectrpc.com/connect"
	"github.com/alecthomas/atomic"
	"github.com/alecthomas/concurrency"
	"github.com/alecthomas/kong"
	"github.com/alecthomas/types/either"
	"github.com/alecthomas/types/optional"
	"github.com/jackc/pgx/v5"
	"github.com/jackc/pgx/v5/pgxpool"
	"github.com/jellydator/ttlcache/v3"
	"github.com/jpillora/backoff"
	"golang.org/x/exp/maps"
	"golang.org/x/sync/errgroup"
	"google.golang.org/protobuf/proto"
	"google.golang.org/protobuf/types/known/structpb"
	"google.golang.org/protobuf/types/known/timestamppb"

	"github.com/TBD54566975/ftl"
	"github.com/TBD54566975/ftl/backend/controller/admin"
	"github.com/TBD54566975/ftl/backend/controller/console"
	"github.com/TBD54566975/ftl/backend/controller/cronjobs"
	"github.com/TBD54566975/ftl/backend/controller/dal"
	"github.com/TBD54566975/ftl/backend/controller/ingress"
	"github.com/TBD54566975/ftl/backend/controller/leases"
	"github.com/TBD54566975/ftl/backend/controller/observability"
	"github.com/TBD54566975/ftl/backend/controller/pubsub"
	"github.com/TBD54566975/ftl/backend/controller/scaling"
	"github.com/TBD54566975/ftl/backend/controller/scaling/localscaling"
	"github.com/TBD54566975/ftl/backend/controller/scheduledtask"
	dalerrs "github.com/TBD54566975/ftl/backend/dal"
	ftlv1 "github.com/TBD54566975/ftl/backend/protos/xyz/block/ftl/v1"
	"github.com/TBD54566975/ftl/backend/protos/xyz/block/ftl/v1/console/pbconsoleconnect"
	"github.com/TBD54566975/ftl/backend/protos/xyz/block/ftl/v1/ftlv1connect"
	schemapb "github.com/TBD54566975/ftl/backend/protos/xyz/block/ftl/v1/schema"
	"github.com/TBD54566975/ftl/backend/schema"
	cf "github.com/TBD54566975/ftl/common/configuration"
	frontend "github.com/TBD54566975/ftl/frontend"
	"github.com/TBD54566975/ftl/internal/cors"
	"github.com/TBD54566975/ftl/internal/encryption"
	ftlhttp "github.com/TBD54566975/ftl/internal/http"
	"github.com/TBD54566975/ftl/internal/log"
	ftlmaps "github.com/TBD54566975/ftl/internal/maps"
	"github.com/TBD54566975/ftl/internal/model"
	"github.com/TBD54566975/ftl/internal/modulecontext"
	ftlreflect "github.com/TBD54566975/ftl/internal/reflect"
	"github.com/TBD54566975/ftl/internal/rpc"
	"github.com/TBD54566975/ftl/internal/rpc/headers"
	"github.com/TBD54566975/ftl/internal/sha256"
	"github.com/TBD54566975/ftl/internal/slices"
)

// CommonConfig between the production controller and development server.
type CommonConfig struct {
	AllowOrigins   []*url.URL    `help:"Allow CORS requests to ingress endpoints from these origins." env:"FTL_CONTROLLER_ALLOW_ORIGIN"`
	AllowHeaders   []string      `help:"Allow these headers in CORS requests. (Requires AllowOrigins)" env:"FTL_CONTROLLER_ALLOW_HEADERS"`
	NoConsole      bool          `help:"Disable the console."`
	IdleRunners    int           `help:"Number of idle runners to keep around (not supported in production)." default:"3"`
	WaitFor        []string      `help:"Wait for these modules to be deployed before becoming ready." placeholder:"MODULE"`
	CronJobTimeout time.Duration `help:"Timeout for cron jobs." default:"5m"`
}

func (c *CommonConfig) Validate() error {
	if len(c.AllowHeaders) > 0 && len(c.AllowOrigins) == 0 {
		return fmt.Errorf("AllowOrigins must be set when AllowHeaders is used")
	}
	return nil
}

type EncryptionKeys struct {
	Logs  string `name:"log-key" help:"Key for sensitive log data in internal FTL tables." env:"FTL_LOG_ENCRYPTION_KEY"`
	Async string `name:"async-key" help:"Key for sensitive async call data in internal FTL tables." env:"FTL_ASYNC_ENCRYPTION_KEY"`
}

func (e EncryptionKeys) Encryptors(required bool) (*dal.Encryptors, error) {
	encryptors := dal.Encryptors{}
	if e.Logs != "" {
		enc, err := encryption.NewForKeyOrURI(e.Logs)
		if err != nil {
			return nil, fmt.Errorf("could not create log encryptor: %w", err)
		}
		encryptors.Logs = enc
	} else if required {
		return nil, fmt.Errorf("FTL_LOG_ENCRYPTION_KEY is required")
	} else {
		encryptors.Logs = encryption.NoOpEncryptor{}
	}

	if e.Async != "" {
		enc, err := encryption.NewForKeyOrURI(e.Async)
		if err != nil {
			return nil, fmt.Errorf("could not create async calls encryptor: %w", err)
		}
		encryptors.Async = enc
	} else if required {
		return nil, fmt.Errorf("FTL_ASYNC_ENCRYPTION_KEY is required")
	} else {
		encryptors.Async = encryption.NoOpEncryptor{}
	}

	return &encryptors, nil
}

type Config struct {
	Bind                         *url.URL            `help:"Socket to bind to." default:"http://127.0.0.1:8892" env:"FTL_CONTROLLER_BIND"`
	IngressBind                  *url.URL            `help:"Socket to bind to for ingress." default:"http://127.0.0.1:8891" env:"FTL_CONTROLLER_INGRESS_BIND"`
	Key                          model.ControllerKey `help:"Controller key (auto)." placeholder:"KEY"`
	DSN                          string              `help:"DAL DSN." default:"postgres://127.0.0.1:15432/ftl?sslmode=disable&user=postgres&password=secret" env:"FTL_CONTROLLER_DSN"`
	Advertise                    *url.URL            `help:"Endpoint the Controller should advertise (must be unique across the cluster, defaults to --bind if omitted)." env:"FTL_CONTROLLER_ADVERTISE"`
	ConsoleURL                   *url.URL            `help:"The public URL of the console (for CORS)." env:"FTL_CONTROLLER_CONSOLE_URL"`
	ContentTime                  time.Time           `help:"Time to use for console resource timestamps." default:"${timestamp=1970-01-01T00:00:00Z}"`
	RunnerTimeout                time.Duration       `help:"Runner heartbeat timeout." default:"10s"`
	ControllerTimeout            time.Duration       `help:"Controller heartbeat timeout." default:"10s"`
	DeploymentReservationTimeout time.Duration       `help:"Deployment reservation timeout." default:"120s"`
	ModuleUpdateFrequency        time.Duration       `help:"Frequency to send module updates." default:"30s"`
	EventLogRetention            *time.Duration      `help:"Delete call logs after this time period. 0 to disable" env:"FTL_EVENT_LOG_RETENTION" default:"24h"`
	ArtefactChunkSize            int                 `help:"Size of each chunk streamed to the client." default:"1048576"`
	EncryptionKeys
	CommonConfig
}

func (c *Config) SetDefaults() {
	if err := kong.ApplyDefaults(c); err != nil {
		panic(err)
	}
	if c.Advertise == nil {
		c.Advertise = c.Bind
	}
}

// Start the Controller. Blocks until the context is cancelled.
func Start(ctx context.Context, config Config, runnerScaling scaling.RunnerScaling, pool *pgxpool.Pool, encryptors *dal.Encryptors) error {
	config.SetDefaults()

	logger := log.FromContext(ctx)
	logger.Debugf("Starting FTL controller")

	var consoleHandler http.Handler
	var err error
	if config.NoConsole {
		consoleHandler = http.HandlerFunc(func(w http.ResponseWriter, r *http.Request) {
			w.WriteHeader(http.StatusNotImplemented)
			_, _ = w.Write([]byte("Console not installed.")) //nolint:errcheck
		})
	} else {
		consoleHandler, err = frontend.Server(ctx, config.ContentTime, config.Bind, config.ConsoleURL)
		if err != nil {
			return fmt.Errorf("could not start console: %w", err)
		}
		logger.Infof("Web console available at: %s", config.Bind)
	}

	svc, err := New(ctx, pool, config, runnerScaling, encryptors)
	if err != nil {
		return err
	}
	logger.Debugf("Listening on %s", config.Bind)
	logger.Debugf("Advertising as %s", config.Advertise)

	cm := cf.ConfigFromContext(ctx)
	sm := cf.SecretsFromContext(ctx)

	admin := admin.NewAdminService(cm, sm, svc.dal)
	console := console.NewService(svc.dal)

	ingressHandler := http.Handler(svc)
	if len(config.AllowOrigins) > 0 {
		ingressHandler = cors.Middleware(
			slices.Map(config.AllowOrigins, func(u *url.URL) string { return u.String() }),
			config.AllowHeaders,
			ingressHandler,
		)
	}

	g, ctx := errgroup.WithContext(ctx)
	g.Go(func() error {
		logger.Infof("HTTP ingress server listening on: %s", config.IngressBind)

		return ftlhttp.Serve(ctx, config.IngressBind, ingressHandler)
	})

	g.Go(func() error {
		return rpc.Serve(ctx, config.Bind,
			rpc.GRPC(ftlv1connect.NewVerbServiceHandler, svc),
			rpc.GRPC(ftlv1connect.NewControllerServiceHandler, svc),
			rpc.GRPC(ftlv1connect.NewAdminServiceHandler, admin),
			rpc.GRPC(pbconsoleconnect.NewConsoleServiceHandler, console),
			rpc.HTTP("/", consoleHandler),
			rpc.PProf(),
		)
	})

	return g.Wait()
}

var _ ftlv1connect.ControllerServiceHandler = (*Service)(nil)
var _ ftlv1connect.VerbServiceHandler = (*Service)(nil)

type clients struct {
	verb   ftlv1connect.VerbServiceClient
	runner ftlv1connect.RunnerServiceClient
}

// ControllerListListener is regularly notified of the current list of controllers
// This is often used to update a hash ring to distribute work.
type ControllerListListener interface {
	UpdatedControllerList(ctx context.Context, controllers []dal.Controller)
}

type Service struct {
	pool               *pgxpool.Pool
	dal                *dal.DAL
	key                model.ControllerKey
	deploymentLogsSink *deploymentLogsSink

	tasks                   *scheduledtask.Scheduler
	cronJobs                *cronjobs.Service
	pubSub                  *pubsub.Manager
	controllerListListeners []ControllerListListener

	// Map from runnerKey.String() to client.
	clients *ttlcache.Cache[string, clients]

	// Complete schema synchronised from the database.
	schema atomic.Value[*schema.Schema]

	routes        atomic.Value[map[string][]dal.Route]
	config        Config
	runnerScaling scaling.RunnerScaling

	increaseReplicaFailures map[string]int
	asyncCallsLock          sync.Mutex
}

func New(ctx context.Context, pool *pgxpool.Pool, config Config, runnerScaling scaling.RunnerScaling, encryptors *dal.Encryptors) (*Service, error) {
	key := config.Key
	if config.Key.IsZero() {
		key = model.NewControllerKey(config.Bind.Hostname(), config.Bind.Port())
	}
	config.SetDefaults()

	// Override some defaults during development mode.
	_, devel := runnerScaling.(*localscaling.LocalScaling)
	if devel {
		config.RunnerTimeout = time.Second * 5
		config.ControllerTimeout = time.Second * 5
	}

	db, err := dal.New(ctx, pool, encryptors)
	if err != nil {
		return nil, fmt.Errorf("failed to create DAL: %w", err)
	}

	svc := &Service{
		tasks:                   scheduledtask.New(ctx, key, db),
		dal:                     db,
		pool:                    pool,
		key:                     key,
		deploymentLogsSink:      newDeploymentLogsSink(ctx, db),
		clients:                 ttlcache.New(ttlcache.WithTTL[string, clients](time.Minute)),
		config:                  config,
		runnerScaling:           runnerScaling,
		increaseReplicaFailures: map[string]int{},
	}
	svc.routes.Store(map[string][]dal.Route{})
	svc.schema.Store(&schema.Schema{})

	cronSvc := cronjobs.New(ctx, key, svc.config.Advertise.Host, cronjobs.Config{Timeout: config.CronJobTimeout}, pool, svc.tasks, svc.callWithRequest)
	svc.cronJobs = cronSvc
	svc.controllerListListeners = append(svc.controllerListListeners, cronSvc)

	pubSub := pubsub.New(ctx, db, svc.tasks, svc)
	svc.pubSub = pubSub

	go svc.syncSchema(ctx)

	// Use min, max backoff if we are running in production, otherwise use
	// (1s, 1s) (or develBackoff). Will also wrap the job such that it its next
	// runtime is capped at 1s.
	maybeDevelTask := func(job scheduledtask.Job, maxNext, minDelay, maxDelay time.Duration, develBackoff ...backoff.Backoff) (backoff.Backoff, scheduledtask.Job) {
		if len(develBackoff) > 1 {
			panic("too many devel backoffs")
		}
		if devel {
			chain := job
			job = func(ctx context.Context) (time.Duration, error) {
				next, err := chain(ctx)
				// Cap at 1s in development mode.
				return min(next, maxNext), err
			}
			if len(develBackoff) == 1 {
				return develBackoff[0], job
			}
			return backoff.Backoff{Min: time.Second, Max: time.Second}, job
		}
		return makeBackoff(minDelay, maxDelay), job
	}

	// Parallel tasks.
	svc.tasks.Parallel(maybeDevelTask(svc.syncRoutes, time.Second, time.Second, time.Second*5))
	svc.tasks.Parallel(maybeDevelTask(svc.heartbeatController, time.Second, time.Second*3, time.Second*5))
	svc.tasks.Parallel(maybeDevelTask(svc.updateControllersList, time.Second, time.Second*5, time.Second*5))
	svc.tasks.Parallel(maybeDevelTask(svc.executeAsyncCalls, time.Second, time.Second*5, time.Second*10))

	// This should be a singleton task, but because this is the task that
	// actually expires the leases used to run singleton tasks, it must be
	// parallel.
	svc.tasks.Parallel(maybeDevelTask(svc.expireStaleLeases, time.Second*2, time.Second, time.Second*5))

	// Singleton tasks use leases to only run on a single controller.
	svc.tasks.Singleton(maybeDevelTask(svc.reapStaleControllers, time.Second*2, time.Second*20, time.Second*20))
	svc.tasks.Singleton(maybeDevelTask(svc.reapStaleRunners, time.Second*2, time.Second, time.Second*10))
	svc.tasks.Singleton(maybeDevelTask(svc.reapCallEvents, time.Minute*5, time.Minute, time.Minute*30))
	svc.tasks.Singleton(maybeDevelTask(svc.releaseExpiredReservations, time.Second*2, time.Second, time.Second*20))
	svc.tasks.Singleton(maybeDevelTask(svc.reconcileDeployments, time.Second*2, time.Second, time.Second*5))
	svc.tasks.Singleton(maybeDevelTask(svc.reconcileRunners, time.Second*2, time.Second, time.Second*5))
	return svc, nil
}

func (s *Service) ServeHTTP(w http.ResponseWriter, r *http.Request) {
	routes, err := s.dal.GetIngressRoutes(r.Context(), r.Method)
	if err != nil {
		if errors.Is(err, dalerrs.ErrNotFound) {
			http.NotFound(w, r)
			return
		}
		http.Error(w, err.Error(), http.StatusInternalServerError)
		return
	}
	sch, err := s.dal.GetActiveSchema(r.Context())
	if err != nil {
		http.Error(w, err.Error(), http.StatusInternalServerError)
		return
	}
	requestKey := model.NewRequestKey(model.OriginIngress, fmt.Sprintf("%s %s", r.Method, r.URL.Path))
	ingress.Handle(sch, requestKey, routes, w, r, s.callWithRequest)
}

func (s *Service) ProcessList(ctx context.Context, req *connect.Request[ftlv1.ProcessListRequest]) (*connect.Response[ftlv1.ProcessListResponse], error) {
	processes, err := s.dal.GetProcessList(ctx)
	if err != nil {
		return nil, err
	}
	out, err := slices.MapErr(processes, func(p dal.Process) (*ftlv1.ProcessListResponse_Process, error) {
		var runner *ftlv1.ProcessListResponse_ProcessRunner
		if dbr, ok := p.Runner.Get(); ok {
			labels, err := structpb.NewStruct(dbr.Labels)
			if err != nil {
				return nil, fmt.Errorf("could not marshal labels for runner %s: %w", dbr.Key, err)
			}
			runner = &ftlv1.ProcessListResponse_ProcessRunner{
				Key:      dbr.Key.String(),
				Endpoint: dbr.Endpoint,
				Labels:   labels,
			}
		}
		labels, err := structpb.NewStruct(p.Labels)
		if err != nil {
			return nil, fmt.Errorf("could not marshal labels for deployment %s: %w", p.Deployment, err)
		}
		return &ftlv1.ProcessListResponse_Process{
			Deployment:  p.Deployment.String(),
			MinReplicas: int32(p.MinReplicas),
			Labels:      labels,
			Runner:      runner,
		}, nil
	})
	if err != nil {
		return nil, err
	}
	return connect.NewResponse(&ftlv1.ProcessListResponse{Processes: out}), nil
}

func (s *Service) Status(ctx context.Context, req *connect.Request[ftlv1.StatusRequest]) (*connect.Response[ftlv1.StatusResponse], error) {
	status, err := s.dal.GetStatus(ctx)
	if err != nil {
		return nil, fmt.Errorf("could not get status: %w", err)
	}
	sroutes := s.routes.Load()
	routes := slices.FlatMap(maps.Values(sroutes), func(routes []dal.Route) (out []*ftlv1.StatusResponse_Route) {
		out = make([]*ftlv1.StatusResponse_Route, len(routes))
		for i, route := range routes {
			out[i] = &ftlv1.StatusResponse_Route{
				Module:     route.Module,
				Runner:     route.Runner.String(),
				Deployment: route.Deployment.String(),
				Endpoint:   route.Endpoint,
			}
		}
		return out
	})
	replicas := map[string]int32{}
	protoRunners, err := slices.MapErr(status.Runners, func(r dal.Runner) (*ftlv1.StatusResponse_Runner, error) {
		var deployment *string
		if d, ok := r.Deployment.Get(); ok {
			asString := d.String()
			deployment = &asString
			replicas[asString]++
		}
		labels, err := structpb.NewStruct(r.Labels)
		if err != nil {
			return nil, fmt.Errorf("could not marshal attributes for runner %s: %w", r.Key, err)
		}
		return &ftlv1.StatusResponse_Runner{
			Key:        r.Key.String(),
			Endpoint:   r.Endpoint,
			State:      r.State.ToProto(),
			Deployment: deployment,
			Labels:     labels,
		}, nil
	})
	if err != nil {
		return nil, err
	}
	deployments, err := slices.MapErr(status.Deployments, func(d dal.Deployment) (*ftlv1.StatusResponse_Deployment, error) {
		labels, err := structpb.NewStruct(d.Labels)
		if err != nil {
			return nil, fmt.Errorf("could not marshal attributes for deployment %s: %w", d.Key.String(), err)
		}
		return &ftlv1.StatusResponse_Deployment{
			Key:         d.Key.String(),
			Language:    d.Language,
			Name:        d.Module,
			MinReplicas: int32(d.MinReplicas),
			Replicas:    replicas[d.Key.String()],
			Schema:      d.Schema.ToProto().(*schemapb.Module), //nolint:forcetypeassert
			Labels:      labels,
		}, nil
	})
	if err != nil {
		return nil, err
	}
	resp := &ftlv1.StatusResponse{
		Controllers: slices.Map(status.Controllers, func(c dal.Controller) *ftlv1.StatusResponse_Controller {
			return &ftlv1.StatusResponse_Controller{
				Key:      c.Key.String(),
				Endpoint: c.Endpoint,
				Version:  ftl.Version,
			}
		}),
		Runners:     protoRunners,
		Deployments: deployments,
		IngressRoutes: slices.Map(status.IngressRoutes, func(r dal.IngressRouteEntry) *ftlv1.StatusResponse_IngressRoute {
			return &ftlv1.StatusResponse_IngressRoute{
				DeploymentKey: r.Deployment.String(),
				Verb:          &schemapb.Ref{Module: r.Module, Name: r.Verb},
				Method:        r.Method,
				Path:          r.Path,
			}
		}),
		Routes: routes,
	}
	return connect.NewResponse(resp), nil
}

func (s *Service) StreamDeploymentLogs(ctx context.Context, stream *connect.ClientStream[ftlv1.StreamDeploymentLogsRequest]) (*connect.Response[ftlv1.StreamDeploymentLogsResponse], error) {
	for stream.Receive() {
		msg := stream.Msg()
		deploymentKey, err := model.ParseDeploymentKey(msg.DeploymentKey)
		if err != nil {
			return nil, connect.NewError(connect.CodeInvalidArgument, fmt.Errorf("invalid deployment key: %w", err))
		}
		var requestKey optional.Option[model.RequestKey]
		if msg.RequestKey != nil {
			rkey, err := model.ParseRequestKey(*msg.RequestKey)
			if err != nil {
				return nil, connect.NewError(connect.CodeInvalidArgument, fmt.Errorf("invalid request key: %w", err))
			}
			requestKey = optional.Some(rkey)
		}

		err = s.dal.InsertLogEvent(ctx, &dal.LogEvent{
			RequestKey:    requestKey,
			DeploymentKey: deploymentKey,
			Time:          msg.TimeStamp.AsTime(),
			Level:         msg.LogLevel,
			Attributes:    msg.Attributes,
			Message:       msg.Message,
			Error:         optional.Ptr(msg.Error),
		})
		if err != nil {
			return nil, err
		}
	}
	if stream.Err() != nil {
		return nil, stream.Err()
	}
	return connect.NewResponse(&ftlv1.StreamDeploymentLogsResponse{}), nil
}

func (s *Service) GetSchema(ctx context.Context, c *connect.Request[ftlv1.GetSchemaRequest]) (*connect.Response[ftlv1.GetSchemaResponse], error) {
	schemas, err := s.dal.GetActiveDeploymentSchemas(ctx)
	if err != nil {
		return nil, err
	}
	modules := []*schemapb.Module{ //nolint:forcetypeassert
		schema.Builtins().ToProto().(*schemapb.Module),
	}
	modules = append(modules, slices.Map(schemas, func(d *schema.Module) *schemapb.Module {
		return d.ToProto().(*schemapb.Module) //nolint:forcetypeassert
	})...)
	return connect.NewResponse(&ftlv1.GetSchemaResponse{Schema: &schemapb.Schema{Modules: modules}}), nil
}

func (s *Service) PullSchema(ctx context.Context, req *connect.Request[ftlv1.PullSchemaRequest], stream *connect.ServerStream[ftlv1.PullSchemaResponse]) error {
	return s.watchModuleChanges(ctx, func(response *ftlv1.PullSchemaResponse) error {
		return stream.Send(response)
	})
}

func (s *Service) UpdateDeploy(ctx context.Context, req *connect.Request[ftlv1.UpdateDeployRequest]) (response *connect.Response[ftlv1.UpdateDeployResponse], err error) {
	deploymentKey, err := model.ParseDeploymentKey(req.Msg.DeploymentKey)
	if err != nil {
		return nil, connect.NewError(connect.CodeInvalidArgument, fmt.Errorf("invalid deployment key: %w", err))
	}

	logger := s.getDeploymentLogger(ctx, deploymentKey)
	logger.Debugf("Update deployment for: %s", deploymentKey)

	err = s.dal.SetDeploymentReplicas(ctx, deploymentKey, int(req.Msg.MinReplicas))
	if err != nil {
		if errors.Is(err, dalerrs.ErrNotFound) {
			logger.Errorf(err, "Deployment not found: %s", deploymentKey)
			return nil, connect.NewError(connect.CodeNotFound, errors.New("deployment not found"))
		}
		logger.Errorf(err, "Could not set deployment replicas: %s", deploymentKey)
		return nil, fmt.Errorf("could not set deployment replicas: %w", err)
	}

	return connect.NewResponse(&ftlv1.UpdateDeployResponse{}), nil
}

func (s *Service) ReplaceDeploy(ctx context.Context, c *connect.Request[ftlv1.ReplaceDeployRequest]) (*connect.Response[ftlv1.ReplaceDeployResponse], error) {
	newDeploymentKey, err := model.ParseDeploymentKey(c.Msg.DeploymentKey)
	if err != nil {
		return nil, connect.NewError(connect.CodeInvalidArgument, err)
	}

	logger := s.getDeploymentLogger(ctx, newDeploymentKey)
	logger.Debugf("Replace deployment for: %s", newDeploymentKey)

	err = s.dal.ReplaceDeployment(ctx, newDeploymentKey, int(c.Msg.MinReplicas))
	if err != nil {
		if errors.Is(err, dalerrs.ErrNotFound) {
			logger.Errorf(err, "Deployment not found: %s", newDeploymentKey)
			return nil, connect.NewError(connect.CodeNotFound, errors.New("deployment not found"))
		} else if errors.Is(err, dal.ErrReplaceDeploymentAlreadyActive) {
			logger.Infof("Reusing deployment: %s", newDeploymentKey)
		} else {
			logger.Errorf(err, "Could not replace deployment: %s", newDeploymentKey)
			return nil, fmt.Errorf("could not replace deployment: %w", err)
		}
	}

	s.cronJobs.CreatedOrReplacedDeloyment(ctx, newDeploymentKey)

	return connect.NewResponse(&ftlv1.ReplaceDeployResponse{}), nil
}

func (s *Service) RegisterRunner(ctx context.Context, stream *connect.ClientStream[ftlv1.RegisterRunnerRequest]) (*connect.Response[ftlv1.RegisterRunnerResponse], error) {
	initialised := false
	deferredDeregistration := false

	logger := log.FromContext(ctx)
	for stream.Receive() {
		msg := stream.Msg()
		endpoint, err := url.Parse(msg.Endpoint)
		if err != nil {
			return nil, connect.NewError(connect.CodeInvalidArgument, fmt.Errorf("invalid endpoint: %w", err))
		}
		if endpoint.Scheme != "http" && endpoint.Scheme != "https" {
			return nil, connect.NewError(connect.CodeInvalidArgument, fmt.Errorf("invalid endpoint scheme %q", endpoint.Scheme))
		}
		runnerKey, err := model.ParseRunnerKey(msg.Key)
		if err != nil {
			return nil, connect.NewError(connect.CodeInvalidArgument, fmt.Errorf("invalid key: %w", err))
		}

		runnerStr := fmt.Sprintf("%s (%s)", endpoint, runnerKey)
		logger.Tracef("Heartbeat received from runner %s", runnerStr)

		if !initialised {
			err = s.pingRunner(ctx, endpoint)
			if err != nil {
				return nil, fmt.Errorf("runner callback failed: %w", err)
			}
			initialised = true
		}

		maybeDeployment, err := msg.DeploymentAsOptional()
		if err != nil {
			return nil, connect.NewError(connect.CodeInvalidArgument, err)
		}
		err = s.dal.UpsertRunner(ctx, dal.Runner{
			Key:        runnerKey,
			Endpoint:   msg.Endpoint,
			State:      dal.RunnerStateFromProto(msg.State),
			Deployment: maybeDeployment,
			Labels:     msg.Labels.AsMap(),
		})
		if errors.Is(err, dalerrs.ErrConflict) {
			return nil, connect.NewError(connect.CodeAlreadyExists, err)
		} else if err != nil {
			return nil, err
		}
		if !deferredDeregistration {
			// Deregister the runner if the Runner disconnects.
			defer func() {
				err := s.dal.DeregisterRunner(context.Background(), runnerKey)
				if err != nil {
					logger.Errorf(err, "Could not deregister runner %s", runnerStr)
				}
			}()
			deferredDeregistration = true
		}

		routes, err := s.dal.GetRoutingTable(ctx, nil)
		if errors.Is(err, dalerrs.ErrNotFound) {
			routes = map[string][]dal.Route{}
		} else if err != nil {
			return nil, err
		}
		s.routes.Store(routes)
	}
	if stream.Err() != nil {
		return nil, stream.Err()
	}
	return connect.NewResponse(&ftlv1.RegisterRunnerResponse{}), nil
}

// Check if we can contact the runner.
func (s *Service) pingRunner(ctx context.Context, endpoint *url.URL) error {
	client := rpc.Dial(ftlv1connect.NewRunnerServiceClient, endpoint.String(), log.Error)
	retry := backoff.Backoff{}
	heartbeatCtx, cancel := context.WithTimeout(ctx, s.config.RunnerTimeout)
	defer cancel()
	err := rpc.Wait(heartbeatCtx, retry, client)
	if err != nil {
		return connect.NewError(connect.CodeUnavailable, fmt.Errorf("failed to connect to runner: %w", err))
	}
	return nil
}

func (s *Service) GetDeployment(ctx context.Context, req *connect.Request[ftlv1.GetDeploymentRequest]) (*connect.Response[ftlv1.GetDeploymentResponse], error) {
	deployment, err := s.getDeployment(ctx, req.Msg.DeploymentKey)
	if err != nil {
		return nil, err
	}

	logger := s.getDeploymentLogger(ctx, deployment.Key)
	logger.Debugf("Get deployment for: %s", deployment.Key.String())

	return connect.NewResponse(&ftlv1.GetDeploymentResponse{
		Schema:    deployment.Schema.ToProto().(*schemapb.Module), //nolint:forcetypeassert
		Artefacts: slices.Map(deployment.Artefacts, ftlv1.ArtefactToProto),
	}), nil
}

func (s *Service) GetDeploymentArtefacts(ctx context.Context, req *connect.Request[ftlv1.GetDeploymentArtefactsRequest], resp *connect.ServerStream[ftlv1.GetDeploymentArtefactsResponse]) error {
	deployment, err := s.getDeployment(ctx, req.Msg.DeploymentKey)
	if err != nil {
		return err
	}
	defer deployment.Close()

	logger := s.getDeploymentLogger(ctx, deployment.Key)
	logger.Debugf("Get deployment artefacts for: %s", deployment.Key.String())

	chunk := make([]byte, s.config.ArtefactChunkSize)
nextArtefact:
	for _, artefact := range deployment.Artefacts {
		for _, clientArtefact := range req.Msg.HaveArtefacts {
			if proto.Equal(ftlv1.ArtefactToProto(artefact), clientArtefact) {
				continue nextArtefact
			}
		}
		for {
			n, err := artefact.Content.Read(chunk)
			if n != 0 {
				if err := resp.Send(&ftlv1.GetDeploymentArtefactsResponse{
					Artefact: ftlv1.ArtefactToProto(artefact),
					Chunk:    chunk[:n],
				}); err != nil {
					return fmt.Errorf("could not send artefact chunk: %w", err)
				}
			}
			if errors.Is(err, io.EOF) {
				break
			} else if err != nil {
				return fmt.Errorf("could not read artefact chunk: %w", err)
			}
		}
	}
	return nil
}

func (s *Service) Ping(ctx context.Context, req *connect.Request[ftlv1.PingRequest]) (*connect.Response[ftlv1.PingResponse], error) {
	if len(s.config.WaitFor) == 0 {
		return connect.NewResponse(&ftlv1.PingResponse{}), nil
	}

	// Check if all required deployments are active.
	modules, err := s.dal.GetActiveDeployments(ctx)
	if err != nil {
		return nil, err
	}
	var missing []string
nextModule:
	for _, module := range s.config.WaitFor {
		for _, m := range modules {
			replicas, ok := m.Replicas.Get()
			if ok && replicas > 0 && m.Module == module {
				continue nextModule
			}
		}
		missing = append(missing, module)
	}
	if len(missing) == 0 {
		return connect.NewResponse(&ftlv1.PingResponse{}), nil
	}

	msg := fmt.Sprintf("waiting for deployments: %s", strings.Join(missing, ", "))
	return connect.NewResponse(&ftlv1.PingResponse{NotReady: &msg}), nil
}

// GetModuleContext retrieves config, secrets and DSNs for a module.
func (s *Service) GetModuleContext(ctx context.Context, req *connect.Request[ftlv1.ModuleContextRequest], resp *connect.ServerStream[ftlv1.ModuleContextResponse]) error {
	name := req.Msg.Module

	cm := cf.ConfigFromContext(ctx)
	sm := cf.SecretsFromContext(ctx)

	// Initialize checksum to -1; a zero checksum does occur when the context contains no settings
	lastChecksum := int64(-1)

	for {
		h := sha.New()

		configs, err := cm.MapForModule(ctx, name)
		if err != nil {
			return connect.NewError(connect.CodeInternal, fmt.Errorf("could not get configs: %w", err))
		}
		secrets, err := sm.MapForModule(ctx, name)
		if err != nil {
			return connect.NewError(connect.CodeInternal, fmt.Errorf("could not get secrets: %w", err))
		}
		databases, err := modulecontext.DatabasesFromSecrets(ctx, name, secrets)
		if err != nil {
			return connect.NewError(connect.CodeInternal, fmt.Errorf("could not get databases: %w", err))
		}

		if err := hashConfigurationMap(h, configs); err != nil {
			return connect.NewError(connect.CodeInternal, fmt.Errorf("could not detect change on configs: %w", err))
		}
		if err := hashConfigurationMap(h, secrets); err != nil {
			return connect.NewError(connect.CodeInternal, fmt.Errorf("could not detect change on secrets: %w", err))
		}
		if err := hashDatabaseConfiguration(h, databases); err != nil {
			return connect.NewError(connect.CodeInternal, fmt.Errorf("could not detect change on databases: %w", err))
		}

		checksum := int64(binary.BigEndian.Uint64((h.Sum(nil))[0:8]))

		if checksum != lastChecksum {
			response := modulecontext.NewBuilder(name).AddConfigs(configs).AddSecrets(secrets).AddDatabases(databases).Build().ToProto()

			if err := resp.Send(response); err != nil {
				return connect.NewError(connect.CodeInternal, fmt.Errorf("could not send response: %w", err))
			}

			lastChecksum = checksum
		}

		select {
		case <-ctx.Done():
			return nil
		case <-time.After(s.config.ModuleUpdateFrequency):
		}
	}
}

// hashConfigurationMap computes an order invariant checksum on the configuration
// settings supplied in the map.
func hashConfigurationMap(h hash.Hash, m map[string][]byte) error {
	keys := maps.Keys(m)
	sort.Strings(keys)
	for _, k := range keys {
		_, err := h.Write(append([]byte(k), m[k]...))
		if err != nil {
			return fmt.Errorf("error hashing configuration: %w", err)
		}
	}
	return nil
}

// hashDatabaseConfiguration computes an order invariant checksum on the database
// configuration settings supplied in the map.
func hashDatabaseConfiguration(h hash.Hash, m map[string]modulecontext.Database) error {
	keys := maps.Keys(m)
	sort.Strings(keys)
	for _, k := range keys {
		_, err := h.Write(append([]byte(k), []byte(m[k].DSN)...))
		if err != nil {
			return fmt.Errorf("error hashing database configuration: %w", err)
		}
	}
	return nil
}

// AcquireLease acquires a lease on behalf of a module.
//
// This is a bidirectional stream where each request from the client must be
// responded to with an empty response.
func (s *Service) AcquireLease(ctx context.Context, stream *connect.BidiStream[ftlv1.AcquireLeaseRequest, ftlv1.AcquireLeaseResponse]) error {
	var lease leases.Lease
	for {
		msg, err := stream.Receive()
		if err != nil {
			if errors.Is(err, io.EOF) {
				return nil
			}
			return connect.NewError(connect.CodeInternal, fmt.Errorf("could not receive lease request: %w", err))
		}
		if lease == nil {
			lease, _, err = s.dal.AcquireLease(ctx, leases.ModuleKey(msg.Module, msg.Key...), msg.Ttl.AsDuration(), optional.None[any]())
			if err != nil {
				if errors.Is(err, leases.ErrConflict) {
					return connect.NewError(connect.CodeResourceExhausted, fmt.Errorf("lease is held: %w", err))
				}
				return connect.NewError(connect.CodeInternal, fmt.Errorf("could not acquire lease: %w", err))
			}
			defer lease.Release() //nolint:errcheck
		}
		if err = stream.Send(&ftlv1.AcquireLeaseResponse{}); err != nil {
			return connect.NewError(connect.CodeInternal, fmt.Errorf("could not send lease response: %w", err))
		}
	}
}

func (s *Service) Call(ctx context.Context, req *connect.Request[ftlv1.CallRequest]) (*connect.Response[ftlv1.CallResponse], error) {
	return s.callWithRequest(ctx, req, optional.None[model.RequestKey](), optional.None[model.RequestKey](), "")
}

func (s *Service) SendFSMEvent(ctx context.Context, req *connect.Request[ftlv1.SendFSMEventRequest]) (resp *connect.Response[ftlv1.SendFSMEventResponse], err error) {
	msg := req.Msg
	sch := s.schema.Load()
	// Resolve the FSM.
	fsm := &schema.FSM{}
	if err := sch.ResolveToType(schema.RefFromProto(msg.Fsm), fsm); err != nil {
		return nil, connect.NewError(connect.CodeNotFound, fmt.Errorf("fsm not found: %w", err))
	}

	eventType := schema.TypeFromProto(msg.Event)

	fsmKey := schema.RefFromProto(msg.Fsm).ToRefKey()

	tx, err := s.dal.Begin(ctx)
	if err != nil {
		return nil, connect.NewError(connect.CodeInternal, fmt.Errorf("could not start transaction: %w", err))
	}
	defer tx.CommitOrRollback(ctx, &err)

	instance, err := tx.AcquireFSMInstance(ctx, fsmKey, msg.Instance)
	if err != nil {
		return nil, connect.NewError(connect.CodeFailedPrecondition, fmt.Errorf("could not acquire fsm instance: %w", err))
	}
	defer instance.Release() //nolint:errcheck

	// Populated if we find a matching transition.
	var destinationRef *schema.Ref
	var destinationVerb *schema.Verb

	var candidates []string

	updateCandidates := func(ref *schema.Ref) (brk bool, err error) {
		verb := &schema.Verb{}
		if err := sch.ResolveToType(ref, verb); err != nil {
			return false, connect.NewError(connect.CodeNotFound, fmt.Errorf("fsm: destination verb %s not found: %w", ref, err))
		}
		candidates = append(candidates, verb.Name)
		if !eventType.Equal(verb.Request) {
			return false, nil
		}

		destinationRef = ref
		destinationVerb = verb
		return true, nil
	}

	// Check start transitions
	if !instance.CurrentState.Ok() {
		for _, start := range fsm.Start {
			if brk, err := updateCandidates(start); err != nil {
				return nil, err
			} else if brk {
				break
			}
		}
	} else {
		// Find the transition from the current state that matches the given event.
		for _, transition := range fsm.Transitions {
			instanceState, _ := instance.CurrentState.Get()
			if transition.From.ToRefKey() != instanceState {
				continue
			}
			if brk, err := updateCandidates(transition.To); err != nil {
				return nil, err
			} else if brk {
				break
			}
		}
	}

	if destinationRef == nil {
		if len(candidates) > 0 {
			return nil, connect.NewError(connect.CodeFailedPrecondition,
				fmt.Errorf("no transition found from state %s for type %s, candidates are %s", instance.CurrentState, eventType, strings.Join(candidates, ", ")))
		}
		return nil, connect.NewError(connect.CodeFailedPrecondition, fmt.Errorf("no transition found from state %s for type %s", instance.CurrentState, eventType))
	}

	retryParams, err := schema.RetryParamsForFSMTransition(fsm, destinationVerb)
	if err != nil {
		return nil, connect.NewError(connect.CodeInternal, err)
	}

	err = tx.StartFSMTransition(ctx, instance.FSM, instance.Key, destinationRef.ToRefKey(), msg.Body, retryParams)
	if err != nil {
		return nil, connect.NewError(connect.CodeInternal, fmt.Errorf("could not start fsm transition: %w", err))
	}
	return connect.NewResponse(&ftlv1.SendFSMEventResponse{}), nil
}

func (s *Service) PublishEvent(ctx context.Context, req *connect.Request[ftlv1.PublishEventRequest]) (*connect.Response[ftlv1.PublishEventResponse], error) {
	// Publish the event.
	err := s.dal.PublishEventForTopic(ctx, req.Msg.Topic.Module, req.Msg.Topic.Name, req.Msg.Caller, req.Msg.Body)
	if err != nil {
		return nil, connect.NewError(connect.CodeInternal, fmt.Errorf("failed to publish a event to topic %s:%s: %w", req.Msg.Topic.Module, req.Msg.Topic.Name, err))
	}
	return connect.NewResponse(&ftlv1.PublishEventResponse{}), nil
}

func (s *Service) callWithRequest(
	ctx context.Context,
	req *connect.Request[ftlv1.CallRequest],
	key optional.Option[model.RequestKey],
	parentKey optional.Option[model.RequestKey],
	sourceAddress string,
) (*connect.Response[ftlv1.CallResponse], error) {
	start := time.Now()

	if req.Msg.Verb == nil {
		observability.Calls.Request(ctx, req.Msg.Verb, start, optional.Some("invalid request: missing verb"))
		return nil, connect.NewError(connect.CodeInvalidArgument, errors.New("verb is required"))
	}
	if req.Msg.Body == nil {
		observability.Calls.Request(ctx, req.Msg.Verb, start, optional.Some("invalid request: missing body"))
		return nil, connect.NewError(connect.CodeInvalidArgument, errors.New("body is required"))
	}

	sch, err := s.dal.GetActiveSchema(ctx)
	if err != nil {
		observability.Calls.Request(ctx, req.Msg.Verb, start, optional.Some("schema retrieval failed"))
		return nil, err
	}

	verbRef := schema.RefFromProto(req.Msg.Verb)
	verb := &schema.Verb{}

	if err = sch.ResolveToType(verbRef, verb); err != nil {
		if errors.Is(err, schema.ErrNotFound) {
			observability.Calls.Request(ctx, req.Msg.Verb, start, optional.Some("verb not found"))
			return nil, connect.NewError(connect.CodeNotFound, err)
		}
		observability.Calls.Request(ctx, req.Msg.Verb, start, optional.Some("verb resolution failed"))
		return nil, err
	}

	err = ingress.ValidateCallBody(req.Msg.Body, verb, sch)
	if err != nil {
		observability.Calls.Request(ctx, req.Msg.Verb, start, optional.Some("invalid request: invalid call body"))
		return nil, err
	}

	module := verbRef.Module
	routes, ok := s.routes.Load()[module]
	if !ok {
		observability.Calls.Request(ctx, req.Msg.Verb, start, optional.Some("no routes for module"))
		return nil, connect.NewError(connect.CodeNotFound, fmt.Errorf("no routes for module %q", module))
	}
	route := routes[rand.Intn(len(routes))] //nolint:gosec
	client := s.clientsForRunner(route.Runner, route.Endpoint)

	callers, err := headers.GetCallers(req.Header())
	if err != nil {
		observability.Calls.Request(ctx, req.Msg.Verb, start, optional.Some("failed to get callers"))
		return nil, err
	}

	if !verb.IsExported() {
		for _, caller := range callers {
			if caller.Module != module {
				observability.Calls.Request(ctx, req.Msg.Verb, start, optional.Some("invalid request: verb not exported"))
				return nil, connect.NewError(connect.CodePermissionDenied, fmt.Errorf("verb %q is not exported", verbRef))
			}
		}
	}

	var requestKey model.RequestKey
	isNewRequestKey := false
	if k, ok := key.Get(); ok {
		requestKey = k
		isNewRequestKey = true
	} else {
		k, ok, err := headers.GetRequestKey(req.Header())
		if err != nil {
			observability.Calls.Request(ctx, req.Msg.Verb, start, optional.Some("failed to get request key"))
			return nil, err
		} else if !ok {
			requestKey = model.NewRequestKey(model.OriginIngress, "grpc")
			sourceAddress = req.Peer().Addr
			isNewRequestKey = true
		} else {
			requestKey = k
		}
	}
	if isNewRequestKey {
		headers.SetRequestKey(req.Header(), requestKey)
		if err = s.dal.CreateRequest(ctx, requestKey, sourceAddress); err != nil {
			observability.Calls.Request(ctx, req.Msg.Verb, start, optional.Some("failed to create request"))
			return nil, err
		}
	}

	if pk, ok := parentKey.Get(); ok {
		ctx = rpc.WithParentRequestKey(ctx, pk)
	}
	ctx = rpc.WithRequestKey(ctx, requestKey)
	ctx = rpc.WithVerbs(ctx, append(callers, verbRef))
	headers.AddCaller(req.Header(), schema.RefFromProto(req.Msg.Verb))

	response, err := client.verb.Call(ctx, req)
	var resp *connect.Response[ftlv1.CallResponse]
	var maybeResponse optional.Option[*ftlv1.CallResponse]
	if err == nil {
		resp = connect.NewResponse(response.Msg)
		maybeResponse = optional.Some(resp.Msg)
		observability.Calls.Request(ctx, req.Msg.Verb, start, optional.None[string]())
	} else {
		observability.Calls.Request(ctx, req.Msg.Verb, start, optional.Some("verb call failed"))
	}
	s.recordCall(ctx, &Call{
		deploymentKey:    route.Deployment,
		requestKey:       requestKey,
		parentRequestKey: parentKey,
		startTime:        start,
		destVerb:         verbRef,
		callers:          callers,
		callError:        optional.Nil(err),
		request:          req.Msg,
		response:         maybeResponse,
	})
	return resp, err
}

func (s *Service) GetArtefactDiffs(ctx context.Context, req *connect.Request[ftlv1.GetArtefactDiffsRequest]) (*connect.Response[ftlv1.GetArtefactDiffsResponse], error) {
	byteDigests, err := slices.MapErr(req.Msg.ClientDigests, sha256.ParseSHA256)
	if err != nil {
		return nil, err
	}
	need, err := s.dal.GetMissingArtefacts(ctx, byteDigests)
	if err != nil {
		return nil, err
	}
	return connect.NewResponse(&ftlv1.GetArtefactDiffsResponse{
		MissingDigests: slices.Map(need, func(s sha256.SHA256) string { return s.String() }),
	}), nil
}

func (s *Service) UploadArtefact(ctx context.Context, req *connect.Request[ftlv1.UploadArtefactRequest]) (*connect.Response[ftlv1.UploadArtefactResponse], error) {
	logger := log.FromContext(ctx)
	digest, err := s.dal.CreateArtefact(ctx, req.Msg.Content)
	if err != nil {
		return nil, err
	}
	logger.Debugf("Created new artefact %s", digest)
	return connect.NewResponse(&ftlv1.UploadArtefactResponse{Digest: digest[:]}), nil
}

func (s *Service) CreateDeployment(ctx context.Context, req *connect.Request[ftlv1.CreateDeploymentRequest]) (*connect.Response[ftlv1.CreateDeploymentResponse], error) {
	logger := log.FromContext(ctx)

	artefacts := make([]dal.DeploymentArtefact, len(req.Msg.Artefacts))
	for i, artefact := range req.Msg.Artefacts {
		digest, err := sha256.ParseSHA256(artefact.Digest)
		if err != nil {
			logger.Errorf(err, "Invalid digest %s", artefact.Digest)
			return nil, fmt.Errorf("invalid digest: %w", err)
		}
		artefacts[i] = dal.DeploymentArtefact{
			Executable: artefact.Executable,
			Path:       artefact.Path,
			Digest:     digest,
		}
	}
	ms := req.Msg.Schema
	if ms.Runtime == nil {
		err := errors.New("missing runtime metadata")
		logger.Errorf(err, "Missing runtime metadata")
		return nil, err
	}

	module, err := schema.ModuleFromProto(ms)
	if err != nil {
		logger.Errorf(err, "Invalid module schema")
		return nil, fmt.Errorf("invalid module schema: %w", err)
	}
	module, err = s.validateModuleSchema(ctx, module)
	if err != nil {
		logger.Errorf(err, "Invalid module schema")
		return nil, fmt.Errorf("invalid module schema: %w", err)
	}

	ingressRoutes := extractIngressRoutingEntries(req.Msg)
	cronJobs, err := s.cronJobs.NewCronJobsForModule(ctx, req.Msg.Schema)
	if err != nil {
		logger.Errorf(err, "Could not generate cron jobs for new deployment")
		return nil, fmt.Errorf("could not generate cron jobs for new deployment: %w", err)
	}

	dkey, err := s.dal.CreateDeployment(ctx, ms.Runtime.Language, module, artefacts, ingressRoutes, cronJobs)
	if err != nil {
		logger.Errorf(err, "Could not create deployment")
		return nil, fmt.Errorf("could not create deployment: %w", err)
	}

	deploymentLogger := s.getDeploymentLogger(ctx, dkey)
	deploymentLogger.Debugf("Created deployment %s", dkey)
	return connect.NewResponse(&ftlv1.CreateDeploymentResponse{DeploymentKey: dkey.String()}), nil
}

func (s *Service) ResetSubscription(ctx context.Context, req *connect.Request[ftlv1.ResetSubscriptionRequest]) (*connect.Response[ftlv1.ResetSubscriptionResponse], error) {
	err := s.dal.ResetSubscription(ctx, req.Msg.Subscription.Module, req.Msg.Subscription.Name)
	if err != nil {
		return nil, fmt.Errorf("could not reset subscription: %w", err)
	}
	return connect.NewResponse(&ftlv1.ResetSubscriptionResponse{}), nil
}

// Load schemas for existing modules, combine with our new one, and validate the new module in the context
// of the whole schema.
func (s *Service) validateModuleSchema(ctx context.Context, module *schema.Module) (*schema.Module, error) {
	existingModules, err := s.dal.GetActiveDeploymentSchemas(ctx)
	if err != nil {
		return nil, fmt.Errorf("could not get existing schemas: %w", err)
	}
	schemaMap := ftlmaps.FromSlice(existingModules, func(el *schema.Module) (string, *schema.Module) { return el.Name, el })
	schemaMap[module.Name] = module
	fullSchema := &schema.Schema{Modules: maps.Values(schemaMap)}
	schema, err := schema.ValidateModuleInSchema(fullSchema, optional.Some[*schema.Module](module))
	if err != nil {
		return nil, fmt.Errorf("invalid schema: %w", err)
	}
	return schema.Module(module.Name).MustGet(), nil
}

func (s *Service) getDeployment(ctx context.Context, key string) (*model.Deployment, error) {
	dkey, err := model.ParseDeploymentKey(key)
	if err != nil {
		return nil, connect.NewError(connect.CodeInvalidArgument, fmt.Errorf("invalid deployment key: %w", err))
	}
	deployment, err := s.dal.GetDeployment(ctx, dkey)
	if errors.Is(err, pgx.ErrNoRows) {
		logger := s.getDeploymentLogger(ctx, dkey)
		logger.Errorf(err, "Deployment not found")
		return nil, connect.NewError(connect.CodeNotFound, errors.New("deployment not found"))
	} else if err != nil {
		return nil, connect.NewError(connect.CodeInternal, fmt.Errorf("could not retrieve deployment: %w", err))
	}
	return deployment, nil
}

// Return or create the RunnerService and VerbService clients for a Runner.
func (s *Service) clientsForRunner(key model.RunnerKey, endpoint string) clients {
	clientItem := s.clients.Get(key.String())
	if clientItem != nil {
		return clientItem.Value()
	}
	client := clients{
		runner: rpc.Dial(ftlv1connect.NewRunnerServiceClient, endpoint, log.Error),
		verb:   rpc.Dial(ftlv1connect.NewVerbServiceClient, endpoint, log.Error),
	}
	s.clients.Set(key.String(), client, time.Minute)
	return client
}

func (s *Service) reapStaleRunners(ctx context.Context) (time.Duration, error) {
	logger := log.FromContext(ctx)
	count, err := s.dal.KillStaleRunners(context.Background(), s.config.RunnerTimeout)
	if err != nil {
		return 0, fmt.Errorf("failed to delete stale runners: %w", err)
	} else if count > 0 {
		logger.Debugf("Reaped %d stale runners", count)
	}
	return s.config.RunnerTimeout, nil
}

// Release any expired runner deployment reservations.
func (s *Service) releaseExpiredReservations(ctx context.Context) (time.Duration, error) {
	logger := log.FromContext(ctx)
	count, err := s.dal.ExpireRunnerClaims(ctx)
	if err != nil {
		return 0, fmt.Errorf("failed to expire runner reservations: %w", err)
	} else if count > 0 {
		logger.Warnf("Expired %d runner reservations", count)
	}
	return s.config.DeploymentReservationTimeout, nil
}

// Attempt to bring the converge the active number of replicas for each
// deployment with the desired number.
func (s *Service) reconcileDeployments(ctx context.Context) (time.Duration, error) {
	reconciliation, err := s.dal.GetDeploymentsNeedingReconciliation(ctx)
	if err != nil {
		return 0, fmt.Errorf("failed to get deployments needing reconciliation: %w", err)
	}
	oldFailures := make(map[string]int)
	for k, v := range s.increaseReplicaFailures {
		oldFailures[k] = v
	}

	var lock sync.Mutex
	wg, ctx := concurrency.New(ctx, concurrency.WithConcurrencyLimit(4))
	for _, reconcile := range reconciliation {
		deploymentLogger := s.getDeploymentLogger(ctx, reconcile.Deployment)
		deploymentLogger.Debugf("Reconciling %s", reconcile.Deployment)
		deployment := model.Deployment{
			Module:   reconcile.Module,
			Language: reconcile.Language,
			Key:      reconcile.Deployment,
		}

		delete(oldFailures, reconcile.Deployment.String())

		require := reconcile.RequiredReplicas - reconcile.AssignedReplicas
		if require > 0 {
			deploymentLogger.Debugf("Need %d more runners for %s", require, reconcile.Deployment)
			wg.Go(func(ctx context.Context) error {
				observability.Deployment.ReconciliationStart(ctx, reconcile.Module, reconcile.Deployment.String())
				defer observability.Deployment.ReconciliationComplete(ctx, reconcile.Module, reconcile.Deployment.String())

				if err := s.deploy(ctx, deployment); err != nil {
					lock.Lock()
					failureCount := s.increaseReplicaFailures[deployment.Key.String()] + 1
					s.increaseReplicaFailures[deployment.Key.String()] = failureCount
					lock.Unlock()

					if failureCount >= 5 {
						deploymentLogger.Errorf(err, "Failed to increase deployment replicas")
					} else {
						deploymentLogger.Debugf("Failed to increase deployment replicas (%d): %s", failureCount, err)
					}
					observability.Deployment.ReconciliationFailure(ctx, reconcile.Module, reconcile.Deployment.String())
				} else {
					lock.Lock()
					delete(s.increaseReplicaFailures, deployment.Key.String())
					lock.Unlock()

					deploymentLogger.Debugf("Reconciled %s to %d/%d replicas", reconcile.Deployment, reconcile.AssignedReplicas+1, reconcile.RequiredReplicas)
					if reconcile.AssignedReplicas+1 == reconcile.RequiredReplicas {
						deploymentLogger.Infof("Deployed %s", reconcile.Deployment)
					}
					observability.Deployment.ReplicasUpdated(ctx, reconcile.Module, reconcile.Deployment.String(), require)
				}
				return nil
			})
		} else if require < 0 {
			observability.Deployment.ReconciliationStart(ctx, reconcile.Module, reconcile.Deployment.String())
			defer observability.Deployment.ReconciliationComplete(ctx, reconcile.Module, reconcile.Deployment.String())

			deploymentLogger.Debugf("Need %d less runners for %s", -require, reconcile.Deployment)
			wg.Go(func(ctx context.Context) error {
				ok, err := s.terminateRandomRunner(ctx, deployment.Key)
				if err != nil {
					deploymentLogger.Warnf("Failed to terminate runner: %s", err)
					observability.Deployment.ReconciliationFailure(ctx, reconcile.Module, reconcile.Deployment.String())
				} else if ok {
					deploymentLogger.Debugf("Reconciled %s to %d/%d replicas", reconcile.Deployment, reconcile.AssignedReplicas-1, reconcile.RequiredReplicas)
					if reconcile.AssignedReplicas-1 == reconcile.RequiredReplicas {
						deploymentLogger.Infof("Stopped %s", reconcile.Deployment)
					}
					observability.Deployment.ReplicasUpdated(ctx, reconcile.Module, reconcile.Deployment.String(), require)
				} else {
					deploymentLogger.Warnf("Failed to terminate runner: no runners found")
					observability.Deployment.ReconciliationFailure(ctx, reconcile.Module, reconcile.Deployment.String())
				}
				return nil
			})
		}
	}

	// Clean up old failures, which can happen if a deployment was removed before successfully reconciling.
	if len(oldFailures) > 0 {
		lock.Lock()
		for k := range oldFailures {
			delete(s.increaseReplicaFailures, k)
		}
		lock.Unlock()
	}

	if err := wg.Wait(); err != nil {
		return 0, fmt.Errorf("failed to reconcile deployments: %w", err)
	}
	return time.Second, nil
}

// Attempt to bring the number of active runners in line with the number of active deployments.
func (s *Service) reconcileRunners(ctx context.Context) (time.Duration, error) {
	activeDeployments, err := s.dal.GetActiveDeployments(ctx)
	if err != nil {
		return 0, fmt.Errorf("failed to get deployments needing reconciliation: %w", err)
	}

	totalRunners := s.config.IdleRunners
	for _, deployment := range activeDeployments {
		totalRunners += deployment.MinReplicas
	}

	// It's possible that idles runners will get terminated here, but they will get recreated in the next
	// reconciliation cycle.
	idleRunners, err := s.dal.GetIdleRunners(ctx, 16, model.Labels{})
	if err != nil {
		return 0, err
	}

	idleRunnerKeys := slices.Map(idleRunners, func(r dal.Runner) model.RunnerKey { return r.Key })

	err = s.runnerScaling.SetReplicas(ctx, totalRunners, idleRunnerKeys)
	if err != nil {
		return 0, err
	}

	return time.Second, nil
}

// AsyncCallWasAdded is an optional notification that an async call was added by this controller
//
// It allows us to speed up execution of scheduled async calls rather than waiting for the next poll time.
func (s *Service) AsyncCallWasAdded(ctx context.Context) {
	go func() {
		if _, err := s.executeAsyncCalls(ctx); err != nil {
			log.FromContext(ctx).Errorf(err, "failed to progress subscriptions")
		}
	}()
}

func (s *Service) executeAsyncCalls(ctx context.Context) (interval time.Duration, returnErr error) {
	// There are multiple entry points into this function, but we want the controller to handle async calls one at a time.
	s.asyncCallsLock.Lock()
	defer s.asyncCallsLock.Unlock()

	logger := log.FromContext(ctx)
	logger.Tracef("Acquiring async call")

	call, err := s.dal.AcquireAsyncCall(ctx)
	if errors.Is(err, dalerrs.ErrNotFound) {
		logger.Tracef("No async calls to execute")
		return time.Second * 2, nil
	} else if err != nil {
		observability.AsyncCalls.Acquired(ctx, call.Verb, call.CatchVerb, call.Origin.String(), call.ScheduledAt, call.Catching, err)
		return 0, err
	}
<<<<<<< HEAD

	// Extract the otel context from the call
	ctx, err = observability.ExtractTraceContextToContext(ctx, call.TraceContext)
	if err != nil {
		observability.AsyncCalls.Acquired(ctx, call.Verb, call.Origin.String(), call.ScheduledAt, err)
		return 0, fmt.Errorf("failed to extract trace context: %w", err)
	}

	// Extract the request key from the call and attach it as the parent request key
	parentRequestKey := optional.None[model.RequestKey]()
	if prk, ok := call.ParentRequestKey.Get(); ok {
		if rk, err := model.ParseRequestKey(prk); err == nil {
			parentRequestKey = optional.Some(rk)
		} else {
			logger.Tracef("Ignoring invalid request key: %s", prk)
		}
	}

	observability.AsyncCalls.Acquired(ctx, call.Verb, call.Origin.String(), call.ScheduledAt, nil)
	defer call.Release() //nolint:errcheck
=======
>>>>>>> f1ec7dfa

	observability.AsyncCalls.Acquired(ctx, call.Verb, call.CatchVerb, call.Origin.String(), call.ScheduledAt, call.Catching, nil)

	defer func() {
		if returnErr == nil {
			// Post-commit notification based on origin
			switch origin := call.Origin.(type) {
			case dal.AsyncOriginFSM:
				break

			case dal.AsyncOriginPubSub:
				go s.pubSub.AsyncCallDidCommit(ctx, origin)

			default:
				break
			}
		}

		call.Release() //nolint:errcheck
	}()

	logger = logger.Scope(fmt.Sprintf("%s:%s", call.Origin, call.Verb))

	if call.Catching {
		// Retries have been exhausted but catch verb has previously failed
		// We need to try again to catch the async call
		return 0, s.catchAsyncCall(ctx, logger, call)
	}

	logger.Tracef("Executing async call")
	req := &ftlv1.CallRequest{
		Verb: call.Verb.ToProto(),
		Body: call.Request,
	}
	resp, err := s.callWithRequest(ctx, connect.NewRequest(req), optional.None[model.RequestKey](), parentRequestKey, s.config.Advertise.String())
	var callResult either.Either[[]byte, string]
	if err != nil {
		logger.Warnf("Async call could not be called: %v", err)
		observability.AsyncCalls.Executed(ctx, call.Verb, call.CatchVerb, call.Origin.String(), call.ScheduledAt, false, optional.Some("async call could not be called"))
		callResult = either.RightOf[[]byte](err.Error())
	} else if perr := resp.Msg.GetError(); perr != nil {
		logger.Warnf("Async call failed: %s", perr.Message)
		observability.AsyncCalls.Executed(ctx, call.Verb, call.CatchVerb, call.Origin.String(), call.ScheduledAt, false, optional.Some("async call failed"))
		callResult = either.RightOf[[]byte](perr.Message)
	} else {
		logger.Debugf("Async call succeeded")
		callResult = either.LeftOf[string](resp.Msg.GetBody())
		observability.AsyncCalls.Executed(ctx, call.Verb, call.CatchVerb, call.Origin.String(), call.ScheduledAt, false, optional.None[string]())
	}

	queueDepth := call.QueueDepth
	didScheduleAnotherCall, err := s.dal.CompleteAsyncCall(ctx, call, callResult, func(tx *dal.Tx, isFinalResult bool) error {
		return s.finaliseAsyncCall(ctx, tx, call, callResult, isFinalResult)
	})
	if err != nil {
		observability.AsyncCalls.Completed(ctx, call.Verb, call.CatchVerb, call.Origin.String(), call.ScheduledAt, false, queueDepth, err)
		return 0, fmt.Errorf("failed to complete async call: %w", err)
	}
	if !didScheduleAnotherCall {
		// Queue depth is queried at acquisition time, which means it includes the async
		// call that was just executed so we need to decrement
		queueDepth = call.QueueDepth - 1
	}
	observability.AsyncCalls.Completed(ctx, call.Verb, call.CatchVerb, call.Origin.String(), call.ScheduledAt, false, queueDepth, nil)
	return 0, nil
}

func (s *Service) catchAsyncCall(ctx context.Context, logger *log.Logger, call *dal.AsyncCall) error {
	catchVerb, ok := call.CatchVerb.Get()
	if !ok {
		logger.Warnf("Async call %s could not catch, missing catch verb", call.Verb)
		return fmt.Errorf("async call %s could not catch, missing catch verb", call.Verb)
	}
	logger.Debugf("Catching async call %s with %s", call.Verb, catchVerb)

	originalError := call.Error.Default("unknown error")
	originalResult := either.RightOf[[]byte](originalError)

	request := map[string]any{
		"request": call.Request,
		"error":   originalError,
	}
	body, err := json.Marshal(request)
	if err != nil {
		logger.Warnf("Async call %s could not marshal body while catching", call.Verb)
		return fmt.Errorf("async call %s could not marshal body while catching", call.Verb)
	}

	req := &ftlv1.CallRequest{
		Verb: catchVerb.ToProto(),
		Body: body,
	}
	resp, err := s.callWithRequest(ctx, connect.NewRequest(req), optional.None[model.RequestKey](), s.config.Advertise.String())
	var catchResult either.Either[[]byte, string]
	if err != nil {
		// Could not call catch verb
		logger.Warnf("Async call %s could not call catch verb %s: %s", call.Verb, catchVerb, err)
		observability.AsyncCalls.Executed(ctx, call.Verb, call.CatchVerb, call.Origin.String(), call.ScheduledAt, true, optional.Some("async call could not be called"))
		catchResult = either.RightOf[[]byte](err.Error())
	} else if perr := resp.Msg.GetError(); perr != nil {
		// Catch verb failed
		logger.Warnf("Async call %s had an error while catching (%s): %s", call.Verb, catchVerb, perr.Message)
		observability.AsyncCalls.Executed(ctx, call.Verb, call.CatchVerb, call.Origin.String(), call.ScheduledAt, true, optional.Some("async call failed"))
		catchResult = either.RightOf[[]byte](perr.Message)
	} else {
		observability.AsyncCalls.Executed(ctx, call.Verb, call.CatchVerb, call.Origin.String(), call.ScheduledAt, true, optional.None[string]())
		catchResult = either.LeftOf[string](resp.Msg.GetBody())
	}
	queueDepth := call.QueueDepth
	didScheduleAnotherCall, err := s.dal.CompleteAsyncCall(ctx, call, catchResult, func(tx *dal.Tx, isFinalResult bool) error {
		// Exposes the original error to external components such as PubSub and FSM
		return s.finaliseAsyncCall(ctx, tx, call, originalResult, isFinalResult)
	})
	if err != nil {
		logger.Errorf(err, "Async call %s could not complete after catching (%s)", call.Verb, catchVerb)
		observability.AsyncCalls.Completed(ctx, call.Verb, call.CatchVerb, call.Origin.String(), call.ScheduledAt, true, queueDepth, err)
		return fmt.Errorf("async call %s could not complete after catching (%s): %w", call.Verb, catchVerb, err)
	}
	if !didScheduleAnotherCall {
		// Queue depth is queried at acquisition time, which means it includes the async
		// call that was just executed so we need to decrement
		queueDepth = call.QueueDepth - 1
	}
	logger.Debugf("Caught async call %s with %s", call.Verb, catchVerb)
	observability.AsyncCalls.Completed(ctx, call.Verb, call.CatchVerb, call.Origin.String(), call.ScheduledAt, true, queueDepth, nil)
	return nil
}

func (s *Service) finaliseAsyncCall(ctx context.Context, tx *dal.Tx, call *dal.AsyncCall, callResult either.Either[[]byte, string], isFinalResult bool) error {
	if !isFinalResult {
		// Will retry, do not propagate yet.
		return nil
	}

	_, failed := callResult.(either.Right[[]byte, string])

	// Allow for handling of completion based on origin
	switch origin := call.Origin.(type) {
	case dal.AsyncOriginFSM:
		if err := s.onAsyncFSMCallCompletion(ctx, tx, origin, failed); err != nil {
			return fmt.Errorf("failed to finalize FSM async call: %w", err)
		}

	case dal.AsyncOriginPubSub:
		if err := s.pubSub.OnCallCompletion(ctx, tx, origin, failed); err != nil {
			return fmt.Errorf("failed to finalize pubsub async call: %w", err)
		}

	default:
		panic(fmt.Errorf("unsupported async call origin: %v", call.Origin))
	}
	return nil
}

func (s *Service) onAsyncFSMCallCompletion(ctx context.Context, tx *dal.Tx, origin dal.AsyncOriginFSM, failed bool) error {
	logger := log.FromContext(ctx).Scope(origin.FSM.String())

	instance, err := tx.AcquireFSMInstance(ctx, origin.FSM, origin.Key)
	if err != nil {
		return fmt.Errorf("could not acquire lock on FSM instance: %w", err)
	}
	defer instance.Release() //nolint:errcheck

	if failed {
		logger.Warnf("FSM %s failed async call", origin.FSM)
		err := tx.FailFSMInstance(ctx, origin.FSM, origin.Key)
		if err != nil {
			return fmt.Errorf("failed to fail FSM instance: %w", err)
		}
		return nil
	}

	sch := s.schema.Load()

	fsm := &schema.FSM{}
	err = sch.ResolveToType(origin.FSM.ToRef(), fsm)
	if err != nil {
		return fmt.Errorf("could not resolve FSM: %w", err)
	}

	destinationState, _ := instance.DestinationState.Get()
	// If we're heading to a terminal state we can just succeed the FSM.
	for _, terminal := range fsm.TerminalStates() {
		if terminal.ToRefKey() == destinationState {
			logger.Debugf("FSM reached terminal state %s", destinationState)
			err := tx.SucceedFSMInstance(ctx, origin.FSM, origin.Key)
			if err != nil {
				return fmt.Errorf("failed to succeed FSM instance: %w", err)
			}
			return nil
		}

	}

	err = tx.FinishFSMTransition(ctx, origin.FSM, origin.Key)
	if err != nil {
		return fmt.Errorf("failed to complete FSM transition: %w", err)
	}
	return nil
}

func (s *Service) expireStaleLeases(ctx context.Context) (time.Duration, error) {
	err := s.dal.ExpireLeases(ctx)
	if err != nil {
		return 0, fmt.Errorf("failed to expire leases: %w", err)
	}
	return time.Second * 1, nil
}

func (s *Service) terminateRandomRunner(ctx context.Context, key model.DeploymentKey) (bool, error) {
	runners, err := s.dal.GetRunnersForDeployment(ctx, key)
	if err != nil {
		return false, fmt.Errorf("failed to get runner for %s: %w", key, err)
	}
	if len(runners) == 0 {
		return false, nil
	}
	runner := runners[rand.Intn(len(runners))] //nolint:gosec
	client := s.clientsForRunner(runner.Key, runner.Endpoint)
	resp, err := client.runner.Terminate(ctx, connect.NewRequest(&ftlv1.TerminateRequest{DeploymentKey: key.String()}))
	if err != nil {
		return false, err
	}
	err = s.dal.UpsertRunner(ctx, dal.Runner{
		Key:      runner.Key,
		Endpoint: runner.Endpoint,
		State:    dal.RunnerStateFromProto(resp.Msg.State),
		Labels:   runner.Labels,
	})
	return true, err
}

func (s *Service) deploy(ctx context.Context, reconcile model.Deployment) error {
	client, err := s.reserveRunner(ctx, reconcile)
	if err != nil {
		return fmt.Errorf("failed to reserve runner for %s: %w", reconcile.Key, err)
	}

	_, err = client.runner.Deploy(ctx, connect.NewRequest(&ftlv1.DeployRequest{DeploymentKey: reconcile.Key.String()}))
	if err != nil {
		return fmt.Errorf("failed to request deploy %s: %w", reconcile.Key, err)
	}

	return nil
}

func (s *Service) reserveRunner(ctx context.Context, reconcile model.Deployment) (client clients, err error) {
	// A timeout context applied to the transaction and the Runner.Reserve() Call.
	reservationCtx, cancel := context.WithTimeout(ctx, s.config.DeploymentReservationTimeout)
	defer cancel()
	claim, err := s.dal.ReserveRunnerForDeployment(reservationCtx, reconcile.Key, s.config.DeploymentReservationTimeout, model.Labels{
		"languages": []string{reconcile.Language},
	})
	if err != nil {
		return clients{}, fmt.Errorf("failed to claim runners for %s: %w", reconcile.Key, err)
	}

	err = dal.WithReservation(reservationCtx, claim, func() error {
		runner := claim.Runner()
		client = s.clientsForRunner(runner.Key, runner.Endpoint)
		_, err = client.runner.Reserve(reservationCtx, connect.NewRequest(&ftlv1.ReserveRequest{DeploymentKey: reconcile.Key.String()}))
		if err != nil {
			return fmt.Errorf("failed request to reserve a runner for %s at %s: %w", reconcile.Key, claim.Runner().Endpoint, err)
		}

		return nil
	})

	return
}

// Periodically remove stale (ie. have not heartbeat recently) controllers from the database.
func (s *Service) reapStaleControllers(ctx context.Context) (time.Duration, error) {
	logger := log.FromContext(ctx)
	count, err := s.dal.KillStaleControllers(context.Background(), s.config.ControllerTimeout)
	if err != nil {
		return 0, fmt.Errorf("failed to delete stale controllers: %w", err)
	} else if count > 0 {
		logger.Debugf("Reaped %d stale controllers", count)
	}
	return time.Second * 10, nil
}

// Periodically update the DB with the current state of the controller.
func (s *Service) heartbeatController(ctx context.Context) (time.Duration, error) {
	_, err := s.dal.UpsertController(ctx, s.key, s.config.Advertise.String())
	if err != nil {
		return 0, fmt.Errorf("failed to heartbeat controller: %w", err)
	}
	return time.Second * 3, nil
}

func (s *Service) updateControllersList(ctx context.Context) (time.Duration, error) {
	controllers, err := s.dal.GetActiveControllers(ctx)
	if err != nil {
		return 0, err
	}
	for _, listener := range s.controllerListListeners {
		listener.UpdatedControllerList(ctx, controllers)
	}
	return time.Second * 5, nil
}

func (s *Service) watchModuleChanges(ctx context.Context, sendChange func(response *ftlv1.PullSchemaResponse) error) error {
	logger := log.FromContext(ctx)
	type moduleStateEntry struct {
		hash        []byte
		minReplicas int
	}
	moduleState := map[string]moduleStateEntry{}
	moduleByDeploymentKey := map[string]string{}

	// Seed the notification channel with the current deployments.
	seedDeployments, err := s.dal.GetActiveDeployments(ctx)
	if err != nil {
		return err
	}
	initialCount := len(seedDeployments)
	deploymentChanges := make(chan dal.DeploymentNotification, len(seedDeployments))
	for _, deployment := range seedDeployments {
		deploymentChanges <- dal.DeploymentNotification{Message: optional.Some(deployment)}
	}
	logger.Debugf("Seeded %d deployments", initialCount)

	builtins := schema.Builtins().ToProto().(*schemapb.Module) //nolint:forcetypeassert
	buildinsResponse := &ftlv1.PullSchemaResponse{
		ModuleName: builtins.Name,
		Schema:     builtins,
		ChangeType: ftlv1.DeploymentChangeType_DEPLOYMENT_ADDED,
		More:       initialCount > 0,
	}

	err = sendChange(buildinsResponse)
	if err != nil {
		return err
	}

	// Subscribe to deployment changes.
	s.dal.DeploymentChanges.Subscribe(deploymentChanges)
	defer s.dal.DeploymentChanges.Unsubscribe(deploymentChanges)

	go s.dal.PollDeployments(ctx)

	for {
		select {
		case <-ctx.Done():
			return nil

		case notification := <-deploymentChanges:
			var response *ftlv1.PullSchemaResponse
			// Deleted key
			if deletion, ok := notification.Deleted.Get(); ok {
				name := moduleByDeploymentKey[deletion.String()]
				response = &ftlv1.PullSchemaResponse{
					ModuleName:    name,
					DeploymentKey: deletion.String(),
					ChangeType:    ftlv1.DeploymentChangeType_DEPLOYMENT_REMOVED,
				}
				delete(moduleState, name)
				delete(moduleByDeploymentKey, deletion.String())
			} else if message, ok := notification.Message.Get(); ok {
				moduleSchema := message.Schema.ToProto().(*schemapb.Module) //nolint:forcetypeassert
				moduleSchema.Runtime = &schemapb.ModuleRuntime{
					Language:    message.Language,
					CreateTime:  timestamppb.New(message.CreatedAt),
					MinReplicas: int32(message.MinReplicas),
				}

				hasher := sha.New()
				data := []byte(moduleSchema.String())
				if _, err := hasher.Write(data); err != nil {
					return err
				}

				newState := moduleStateEntry{
					hash:        hasher.Sum(nil),
					minReplicas: message.MinReplicas,
				}
				if current, ok := moduleState[message.Schema.Name]; ok {
					if !bytes.Equal(current.hash, newState.hash) || current.minReplicas != newState.minReplicas {
						changeType := ftlv1.DeploymentChangeType_DEPLOYMENT_CHANGED
						// A deployment is considered removed if its minReplicas is set to 0.
						if current.minReplicas > 0 && message.MinReplicas == 0 {
							changeType = ftlv1.DeploymentChangeType_DEPLOYMENT_REMOVED
						}
						response = &ftlv1.PullSchemaResponse{
							ModuleName:    moduleSchema.Name,
							DeploymentKey: message.Key.String(),
							Schema:        moduleSchema,
							ChangeType:    changeType,
						}
					}
				} else {
					response = &ftlv1.PullSchemaResponse{
						ModuleName:    moduleSchema.Name,
						DeploymentKey: message.Key.String(),
						Schema:        moduleSchema,
						ChangeType:    ftlv1.DeploymentChangeType_DEPLOYMENT_ADDED,
						More:          initialCount > 1,
					}
					if initialCount > 0 {
						initialCount--
					}
				}
				moduleState[message.Schema.Name] = newState
				delete(moduleByDeploymentKey, message.Key.String()) // The deployment may have changed.
				moduleByDeploymentKey[message.Key.String()] = message.Schema.Name
			}

			if response != nil {
				logger.Tracef("Sending change %s", response.ChangeType)
				err := sendChange(response)
				if err != nil {
					return err
				}
			} else {
				logger.Tracef("No change")
			}
		}
	}
}

func (s *Service) getDeploymentLogger(ctx context.Context, deploymentKey model.DeploymentKey) *log.Logger {
	attrs := map[string]string{"deployment": deploymentKey.String()}
	if requestKey, _ := rpc.RequestKeyFromContext(ctx); requestKey.Ok() { //nolint:errcheck // best effort?
		attrs["request"] = requestKey.MustGet().String()
	}

	return log.FromContext(ctx).AddSink(s.deploymentLogsSink).Attrs(attrs)
}

// Periodically sync the routing table from the DB.
func (s *Service) syncRoutes(ctx context.Context) (time.Duration, error) {
	routes, err := s.dal.GetRoutingTable(ctx, nil)
	if errors.Is(err, dalerrs.ErrNotFound) {
		routes = map[string][]dal.Route{}
	} else if err != nil {
		return 0, err
	}
	s.routes.Store(routes)
	return time.Second, nil
}

// Synchronises Service.schema from the database.
func (s *Service) syncSchema(ctx context.Context) {
	logger := log.FromContext(ctx)
	modulesByName := map[string]*schema.Module{}
	retry := backoff.Backoff{Max: time.Second * 5}
	for {
		err := s.watchModuleChanges(ctx, func(response *ftlv1.PullSchemaResponse) error {
			switch response.ChangeType {
			case ftlv1.DeploymentChangeType_DEPLOYMENT_ADDED, ftlv1.DeploymentChangeType_DEPLOYMENT_CHANGED:
				moduleSchema, err := schema.ModuleFromProto(response.Schema)
				if err != nil {
					return err
				}
				modulesByName[moduleSchema.Name] = moduleSchema

			case ftlv1.DeploymentChangeType_DEPLOYMENT_REMOVED:
				delete(modulesByName, response.ModuleName)
			}

			orderedModules := maps.Values(modulesByName)
			sort.SliceStable(orderedModules, func(i, j int) bool {
				return orderedModules[i].Name < orderedModules[j].Name
			})
			combined := &schema.Schema{Modules: orderedModules}
			s.schema.Store(ftlreflect.DeepCopy(combined))
			return nil
		})
		if err != nil {
			next := retry.Duration()
			logger.Warnf("Failed to watch module changes, retrying in %s: %s", next, err)
			select {
			case <-time.After(next):
			case <-ctx.Done():
				return
			}
		} else {
			retry.Reset()
		}
	}
}

func (s *Service) reapCallEvents(ctx context.Context) (time.Duration, error) {
	logger := log.FromContext(ctx)

	if s.config.EventLogRetention == nil {
		logger.Tracef("Event log retention is disabled, will not prune.")
		return time.Hour, nil
	}

	removed, err := s.dal.DeleteOldEvents(ctx, dal.EventTypeCall, *s.config.EventLogRetention)
	if err != nil {
		return 0, fmt.Errorf("failed to prune call events: %w", err)
	}
	if removed > 0 {
		logger.Debugf("Pruned %d call events older than %s", removed, s.config.EventLogRetention)
	}

	// Prune every 5% of the retention period.
	return *s.config.EventLogRetention / 20, nil
}

func extractIngressRoutingEntries(req *ftlv1.CreateDeploymentRequest) []dal.IngressRoutingEntry {
	var ingressRoutes []dal.IngressRoutingEntry
	for _, decl := range req.Schema.Decls {
		if verb, ok := decl.Value.(*schemapb.Decl_Verb); ok {
			for _, metadata := range verb.Verb.Metadata {
				if ingress, ok := metadata.Value.(*schemapb.Metadata_Ingress); ok {
					ingressRoutes = append(ingressRoutes, dal.IngressRoutingEntry{
						Verb:   verb.Verb.Name,
						Method: ingress.Ingress.Method,
						Path:   ingressPathString(ingress.Ingress.Path),
					})
				}
			}
		}
	}
	return ingressRoutes
}

func ingressPathString(path []*schemapb.IngressPathComponent) string {
	pathString := make([]string, len(path))
	for i, p := range path {
		switch p.Value.(type) {
		case *schemapb.IngressPathComponent_IngressPathLiteral:
			pathString[i] = p.GetIngressPathLiteral().Text
		case *schemapb.IngressPathComponent_IngressPathParameter:
			pathString[i] = fmt.Sprintf("{%s}", p.GetIngressPathParameter().Name)
		}
	}
	return "/" + strings.Join(pathString, "/")
}

func makeBackoff(min, max time.Duration) backoff.Backoff {
	return backoff.Backoff{
		Min:    min,
		Max:    max,
		Jitter: true,
		Factor: 2,
	}
}<|MERGE_RESOLUTION|>--- conflicted
+++ resolved
@@ -1388,12 +1388,11 @@
 		observability.AsyncCalls.Acquired(ctx, call.Verb, call.CatchVerb, call.Origin.String(), call.ScheduledAt, call.Catching, err)
 		return 0, err
 	}
-<<<<<<< HEAD
 
 	// Extract the otel context from the call
 	ctx, err = observability.ExtractTraceContextToContext(ctx, call.TraceContext)
 	if err != nil {
-		observability.AsyncCalls.Acquired(ctx, call.Verb, call.Origin.String(), call.ScheduledAt, err)
+		observability.AsyncCalls.Acquired(ctx, call.Verb, call.CatchVerb, call.Origin.String(), call.ScheduledAt, call.Catching, err)
 		return 0, fmt.Errorf("failed to extract trace context: %w", err)
 	}
 
@@ -1406,11 +1405,6 @@
 			logger.Tracef("Ignoring invalid request key: %s", prk)
 		}
 	}
-
-	observability.AsyncCalls.Acquired(ctx, call.Verb, call.Origin.String(), call.ScheduledAt, nil)
-	defer call.Release() //nolint:errcheck
-=======
->>>>>>> f1ec7dfa
 
 	observability.AsyncCalls.Acquired(ctx, call.Verb, call.CatchVerb, call.Origin.String(), call.ScheduledAt, call.Catching, nil)
 
@@ -1503,7 +1497,7 @@
 		Verb: catchVerb.ToProto(),
 		Body: body,
 	}
-	resp, err := s.callWithRequest(ctx, connect.NewRequest(req), optional.None[model.RequestKey](), s.config.Advertise.String())
+	resp, err := s.callWithRequest(ctx, connect.NewRequest(req), optional.None[model.RequestKey](), optional.None[model.RequestKey](), s.config.Advertise.String())
 	var catchResult either.Either[[]byte, string]
 	if err != nil {
 		// Could not call catch verb
